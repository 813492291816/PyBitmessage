--- conflicted
+++ resolved
@@ -36,11 +36,7 @@
 make source
 
 # Build the package
-<<<<<<< HEAD
-dpkg-buildpackage -A || exit 1
-=======
 dpkg-buildpackage -F
->>>>>>> d04b8747
 
 # sign files
 gpg -ba ../${APP}_${VERSION}-1_${ARCH_TYPE}.deb
