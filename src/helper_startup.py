import shared
import ConfigParser
import sys
import os
import locale

from namecoin import ensureNamecoinOptions

storeConfigFilesInSameDirectoryAsProgramByDefault = False  # The user may de-select Portable Mode in the settings if they want the config files to stay in the application data folder.

def loadConfig():
    if shared.appdata:
        shared.config.read(shared.appdata + 'keys.dat')
        #shared.appdata must have been specified as a startup option.
        try:
            shared.config.get('bitmessagesettings', 'settingsversion')
            print 'Loading config files from directory specified on startup: ' + shared.appdata
            needToCreateKeysFile = False
        except:
            needToCreateKeysFile = True

    else:
        shared.config.read('keys.dat')
        try:
            shared.config.get('bitmessagesettings', 'settingsversion')
            print 'Loading config files from same directory as program.'
            needToCreateKeysFile = False
            shared.appdata = ''
        except:
            # Could not load the keys.dat file in the program directory. Perhaps it
            # is in the appdata directory.
            shared.appdata = shared.lookupAppdataFolder()
            shared.config.read(shared.appdata + 'keys.dat')
            try:
                shared.config.get('bitmessagesettings', 'settingsversion')
                print 'Loading existing config files from', shared.appdata
                needToCreateKeysFile = False
            except:
                needToCreateKeysFile = True

    if needToCreateKeysFile:
        # This appears to be the first time running the program; there is
        # no config file (or it cannot be accessed). Create config file.
        shared.config.add_section('bitmessagesettings')
        shared.config.set('bitmessagesettings', 'settingsversion', '6')
        shared.config.set('bitmessagesettings', 'port', '8444')
        shared.config.set(
            'bitmessagesettings', 'timeformat', '%%a, %%d %%b %%Y  %%I:%%M %%p')
        shared.config.set('bitmessagesettings', 'blackwhitelist', 'black')
        shared.config.set('bitmessagesettings', 'startonlogon', 'false')
        if 'linux' in sys.platform:
            shared.config.set(
                'bitmessagesettings', 'minimizetotray', 'false')
                              # This isn't implimented yet and when True on
                              # Ubuntu causes Bitmessage to disappear while
                              # running when minimized.
        else:
            shared.config.set(
<<<<<<< HEAD
                'bitmessagesettings', 'maxacceptablepayloadlengthextrabytes', '0')
            shared.config.set('bitmessagesettings', 'dontconnect', 'true')
            shared.config.set('bitmessagesettings', 'userlocale', 'system')
            ensureNamecoinOptions()
=======
                'bitmessagesettings', 'minimizetotray', 'true')
        shared.config.set(
            'bitmessagesettings', 'showtraynotifications', 'true')
        shared.config.set('bitmessagesettings', 'startintray', 'false')
        shared.config.set('bitmessagesettings', 'socksproxytype', 'none')
        shared.config.set(
            'bitmessagesettings', 'sockshostname', 'localhost')
        shared.config.set('bitmessagesettings', 'socksport', '9050')
        shared.config.set(
            'bitmessagesettings', 'socksauthentication', 'false')
        shared.config.set(
            'bitmessagesettings', 'sockslisten', 'false')
        shared.config.set('bitmessagesettings', 'socksusername', '')
        shared.config.set('bitmessagesettings', 'sockspassword', '')
        shared.config.set('bitmessagesettings', 'keysencrypted', 'false')
        shared.config.set(
            'bitmessagesettings', 'messagesencrypted', 'false')
        shared.config.set('bitmessagesettings', 'defaultnoncetrialsperbyte', str(
            shared.networkDefaultProofOfWorkNonceTrialsPerByte))
        shared.config.set('bitmessagesettings', 'defaultpayloadlengthextrabytes', str(
            shared.networkDefaultPayloadLengthExtraBytes))
        shared.config.set('bitmessagesettings', 'minimizeonclose', 'false')
        shared.config.set(
            'bitmessagesettings', 'maxacceptablenoncetrialsperbyte', '0')
        shared.config.set(
            'bitmessagesettings', 'maxacceptablepayloadlengthextrabytes', '0')
        shared.config.set('bitmessagesettings', 'dontconnect', 'true')
        ensureNamecoinOptions()
>>>>>>> 61c92511

        if storeConfigFilesInSameDirectoryAsProgramByDefault:
            # Just use the same directory as the program and forget about
            # the appdata folder
            shared.appdata = ''
            print 'Creating new config files in same directory as program.'
        else:
            print 'Creating new config files in', shared.appdata
            if not os.path.exists(shared.appdata):
                os.makedirs(shared.appdata)
        if not sys.platform.startswith('win'):
            os.umask(0o077)
        with open(shared.appdata + 'keys.dat', 'wb') as configfile:
            shared.config.write(configfile)<|MERGE_RESOLUTION|>--- conflicted
+++ resolved
@@ -56,12 +56,6 @@
                               # running when minimized.
         else:
             shared.config.set(
-<<<<<<< HEAD
-                'bitmessagesettings', 'maxacceptablepayloadlengthextrabytes', '0')
-            shared.config.set('bitmessagesettings', 'dontconnect', 'true')
-            shared.config.set('bitmessagesettings', 'userlocale', 'system')
-            ensureNamecoinOptions()
-=======
                 'bitmessagesettings', 'minimizetotray', 'true')
         shared.config.set(
             'bitmessagesettings', 'showtraynotifications', 'true')
@@ -89,8 +83,8 @@
         shared.config.set(
             'bitmessagesettings', 'maxacceptablepayloadlengthextrabytes', '0')
         shared.config.set('bitmessagesettings', 'dontconnect', 'true')
+        shared.config.set('bitmessagesettings', 'userlocale', 'system')
         ensureNamecoinOptions()
->>>>>>> 61c92511
 
         if storeConfigFilesInSameDirectoryAsProgramByDefault:
             # Just use the same directory as the program and forget about
