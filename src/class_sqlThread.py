import threading
import shared
import sqlite3
import time
import shutil  # used for moving the messages.dat file
import sys
import os
from debug import logger
from namecoin import ensureNamecoinOptions
import random
import string
import tr#anslate

# This thread exists because SQLITE3 is so un-threadsafe that we must
# submit queries to it and it puts results back in a different queue. They
# won't let us just use locks.


class sqlThread(threading.Thread):

    def __init__(self):
        threading.Thread.__init__(self)

    def run(self):        
        self.conn = sqlite3.connect(shared.appdata + 'messages.dat')
        self.conn.text_factory = str
        self.cur = self.conn.cursor()
        try:
            self.cur.execute(
                '''CREATE TABLE inbox (msgid blob, toaddress text, fromaddress text, subject text, received text, message text, folder text, encodingtype int, read bool, UNIQUE(msgid) ON CONFLICT REPLACE)''' )
            self.cur.execute(
                '''CREATE TABLE sent (msgid blob, toaddress text, toripe blob, fromaddress text, subject text, message text, ackdata blob, lastactiontime integer, status text, pubkeyretrynumber integer, msgretrynumber integer, folder text, encodingtype int)''' )
            self.cur.execute(
                '''CREATE TABLE subscriptions (label text, address text, enabled bool)''' )
            self.cur.execute(
                '''CREATE TABLE addressbook (label text, address text)''' )
            self.cur.execute(
                '''CREATE TABLE blacklist (label text, address text, enabled bool)''' )
            self.cur.execute(
                '''CREATE TABLE whitelist (label text, address text, enabled bool)''' )
            # Explanation of what is in the pubkeys table:
            #   The hash is the RIPEMD160 hash that is encoded in the Bitmessage address.
            #   transmitdata is literally the data that was included in the Bitmessage pubkey message when it arrived, except for the 24 byte protocol header- ie, it starts with the POW nonce.
            #   time is the time that the pubkey was broadcast on the network same as with every other type of Bitmessage object.
            # usedpersonally is set to "yes" if we have used the key
            # personally. This keeps us from deleting it because we may want to
            # reply to a message in the future. This field is not a bool
            # because we may need more flexability in the future and it doesn't
            # take up much more space anyway.
            self.cur.execute(
                '''CREATE TABLE pubkeys (hash blob, addressversion int, transmitdata blob, time int, usedpersonally text, UNIQUE(hash, addressversion) ON CONFLICT REPLACE)''' )
            self.cur.execute(
                '''CREATE TABLE inventory (hash blob, objecttype text, streamnumber int, payload blob, receivedtime integer, tag blob, UNIQUE(hash) ON CONFLICT REPLACE)''' )
            self.cur.execute(
                '''CREATE TABLE knownnodes (timelastseen int, stream int, services blob, host blob, port blob, UNIQUE(host, stream, port) ON CONFLICT REPLACE)''' )
                             # This table isn't used in the program yet but I
                             # have a feeling that we'll need it.
            self.cur.execute(
                '''INSERT INTO subscriptions VALUES('Bitmessage new releases/announcements','BM-GtovgYdgs7qXPkoYaRgrLFuFKz1SFpsw',1)''')
            self.cur.execute(
                '''CREATE TABLE settings (key blob, value blob, UNIQUE(key) ON CONFLICT REPLACE)''' )
            self.cur.execute( '''INSERT INTO settings VALUES('version','5')''')
            self.cur.execute( '''INSERT INTO settings VALUES('lastvacuumtime',?)''', (
                int(time.time()),))
            self.conn.commit()
            logger.info('Created messages database file')
        except Exception as err:
            if str(err) == 'table inbox already exists':
                logger.debug('Database file already exists.')

            else:
                sys.stderr.write(
                    'ERROR trying to create database file (message.dat). Error message: %s\n' % str(err))
                os._exit(0)

        if shared.config.getint('bitmessagesettings', 'settingsversion') == 1:
            shared.config.set('bitmessagesettings', 'settingsversion', '2')
                      # If the settings version is equal to 2 or 3 then the
                      # sqlThread will modify the pubkeys table and change
                      # the settings version to 4.
            shared.config.set('bitmessagesettings', 'socksproxytype', 'none')
            shared.config.set('bitmessagesettings', 'sockshostname', 'localhost')
            shared.config.set('bitmessagesettings', 'socksport', '9050')
            shared.config.set('bitmessagesettings', 'socksauthentication', 'false')
            shared.config.set('bitmessagesettings', 'socksusername', '')
            shared.config.set('bitmessagesettings', 'sockspassword', '')
            shared.config.set('bitmessagesettings', 'sockslisten', 'false')
            shared.config.set('bitmessagesettings', 'keysencrypted', 'false')
            shared.config.set('bitmessagesettings', 'messagesencrypted', 'false')
            with open(shared.appdata + 'keys.dat', 'wb') as configfile:
                shared.config.write(configfile)

        # People running earlier versions of PyBitmessage do not have the
        # usedpersonally field in their pubkeys table. Let's add it.
        if shared.config.getint('bitmessagesettings', 'settingsversion') == 2:
            item = '''ALTER TABLE pubkeys ADD usedpersonally text DEFAULT 'no' '''
            parameters = ''
            self.cur.execute(item, parameters)
            self.conn.commit()

            shared.config.set('bitmessagesettings', 'settingsversion', '3')
            with open(shared.appdata + 'keys.dat', 'wb') as configfile:
                shared.config.write(configfile)

        # People running earlier versions of PyBitmessage do not have the
        # encodingtype field in their inbox and sent tables or the read field
        # in the inbox table. Let's add them.
        if shared.config.getint('bitmessagesettings', 'settingsversion') == 3:
            item = '''ALTER TABLE inbox ADD encodingtype int DEFAULT '2' '''
            parameters = ''
            self.cur.execute(item, parameters)

            item = '''ALTER TABLE inbox ADD read bool DEFAULT '1' '''
            parameters = ''
            self.cur.execute(item, parameters)

            item = '''ALTER TABLE sent ADD encodingtype int DEFAULT '2' '''
            parameters = ''
            self.cur.execute(item, parameters)
            self.conn.commit()

            shared.config.set('bitmessagesettings', 'settingsversion', '4')
            with open(shared.appdata + 'keys.dat', 'wb') as configfile:
                shared.config.write(configfile)

        if shared.config.getint('bitmessagesettings', 'settingsversion') == 4:
            shared.config.set('bitmessagesettings', 'defaultnoncetrialsperbyte', str(
                shared.networkDefaultProofOfWorkNonceTrialsPerByte))
            shared.config.set('bitmessagesettings', 'defaultpayloadlengthextrabytes', str(
                shared.networkDefaultPayloadLengthExtraBytes))
            shared.config.set('bitmessagesettings', 'settingsversion', '5')

        if shared.config.getint('bitmessagesettings', 'settingsversion') == 5:
            shared.config.set(
                'bitmessagesettings', 'maxacceptablenoncetrialsperbyte', '0')
            shared.config.set(
                'bitmessagesettings', 'maxacceptablepayloadlengthextrabytes', '0')
            shared.config.set('bitmessagesettings', 'settingsversion', '6')
            with open(shared.appdata + 'keys.dat', 'wb') as configfile:
                shared.config.write(configfile)

        # From now on, let us keep a 'version' embedded in the messages.dat
        # file so that when we make changes to the database, the database
        # version we are on can stay embedded in the messages.dat file. Let us
        # check to see if the settings table exists yet.
        item = '''SELECT name FROM sqlite_master WHERE type='table' AND name='settings';'''
        parameters = ''
        self.cur.execute(item, parameters)
        if self.cur.fetchall() == []:
            # The settings table doesn't exist. We need to make it.
            logger.debug('In messages.dat database, creating new \'settings\' table.')
            self.cur.execute(
                '''CREATE TABLE settings (key text, value blob, UNIQUE(key) ON CONFLICT REPLACE)''' )
            self.cur.execute( '''INSERT INTO settings VALUES('version','1')''')
            self.cur.execute( '''INSERT INTO settings VALUES('lastvacuumtime',?)''', (
                int(time.time()),))
            logger.debug('In messages.dat database, removing an obsolete field from the pubkeys table.')
            self.cur.execute(
                '''CREATE TEMPORARY TABLE pubkeys_backup(hash blob, transmitdata blob, time int, usedpersonally text, UNIQUE(hash) ON CONFLICT REPLACE);''')
            self.cur.execute(
                '''INSERT INTO pubkeys_backup SELECT hash, transmitdata, time, usedpersonally FROM pubkeys;''')
            self.cur.execute( '''DROP TABLE pubkeys''')
            self.cur.execute(
                '''CREATE TABLE pubkeys (hash blob, transmitdata blob, time int, usedpersonally text, UNIQUE(hash) ON CONFLICT REPLACE)''' )
            self.cur.execute(
                '''INSERT INTO pubkeys SELECT hash, transmitdata, time, usedpersonally FROM pubkeys_backup;''')
            self.cur.execute( '''DROP TABLE pubkeys_backup;''')
            logger.debug('Deleting all pubkeys from inventory. They will be redownloaded and then saved with the correct times.')
            self.cur.execute(
                '''delete from inventory where objecttype = 'pubkey';''')
            logger.debug('replacing Bitmessage announcements mailing list with a new one.')
            self.cur.execute(
                '''delete from subscriptions where address='BM-BbkPSZbzPwpVcYZpU4yHwf9ZPEapN5Zx' ''')
            self.cur.execute(
                '''INSERT INTO subscriptions VALUES('Bitmessage new releases/announcements','BM-GtovgYdgs7qXPkoYaRgrLFuFKz1SFpsw',1)''')
            logger.debug('Commiting.')
            self.conn.commit()
            logger.debug('Vacuuming message.dat. You might notice that the file size gets much smaller.')
            self.cur.execute( ''' VACUUM ''')

        # After code refactoring, the possible status values for sent messages
        # have changed.
        self.cur.execute(
            '''update sent set status='doingmsgpow' where status='doingpow'  ''')
        self.cur.execute(
            '''update sent set status='msgsent' where status='sentmessage'  ''')
        self.cur.execute(
            '''update sent set status='doingpubkeypow' where status='findingpubkey'  ''')
        self.cur.execute(
            '''update sent set status='broadcastqueued' where status='broadcastpending'  ''')
        self.conn.commit()
        
        if not shared.config.has_option('bitmessagesettings', 'sockslisten'):
            shared.config.set('bitmessagesettings', 'sockslisten', 'false')
            
        ensureNamecoinOptions()
            
        """# Add a new column to the inventory table to store the first 20 bytes of encrypted messages to support Android app
        item = '''SELECT value FROM settings WHERE key='version';'''
        parameters = ''
        self.cur.execute(item, parameters)
        if int(self.cur.fetchall()[0][0]) == 1:
            print 'upgrading database'
            item = '''ALTER TABLE inventory ADD first20bytesofencryptedmessage blob DEFAULT '' '''
            parameters = ''
            self.cur.execute(item, parameters)
            item = '''update settings set value=? WHERE key='version';'''
            parameters = (2,)
            self.cur.execute(item, parameters)"""

        # Let's get rid of the first20bytesofencryptedmessage field in the inventory table.
        item = '''SELECT value FROM settings WHERE key='version';'''
        parameters = ''
        self.cur.execute(item, parameters)
        if int(self.cur.fetchall()[0][0]) == 2:
            logger.debug('In messages.dat database, removing an obsolete field from the inventory table.')
            self.cur.execute(
                '''CREATE TEMPORARY TABLE inventory_backup(hash blob, objecttype text, streamnumber int, payload blob, receivedtime integer, UNIQUE(hash) ON CONFLICT REPLACE);''')
            self.cur.execute(
                '''INSERT INTO inventory_backup SELECT hash, objecttype, streamnumber, payload, receivedtime FROM inventory;''')
            self.cur.execute( '''DROP TABLE inventory''')
            self.cur.execute(
                '''CREATE TABLE inventory (hash blob, objecttype text, streamnumber int, payload blob, receivedtime integer, UNIQUE(hash) ON CONFLICT REPLACE)''' )
            self.cur.execute(
                '''INSERT INTO inventory SELECT hash, objecttype, streamnumber, payload, receivedtime FROM inventory_backup;''')
            self.cur.execute( '''DROP TABLE inventory_backup;''')
            item = '''update settings set value=? WHERE key='version';'''
            parameters = (3,)
            self.cur.execute(item, parameters)

        # Add a new column to the inventory table to store tags.
        item = '''SELECT value FROM settings WHERE key='version';'''
        parameters = ''
        self.cur.execute(item, parameters)
        currentVersion = int(self.cur.fetchall()[0][0])
        if currentVersion == 1 or currentVersion == 3:
            logger.debug('In messages.dat database, adding tag field to the inventory table.')
            item = '''ALTER TABLE inventory ADD tag blob DEFAULT '' '''
            parameters = ''
            self.cur.execute(item, parameters)
            item = '''update settings set value=? WHERE key='version';'''
            parameters = (4,)
            self.cur.execute(item, parameters)

        if not shared.config.has_option('bitmessagesettings', 'userlocale'):
            shared.config.set('bitmessagesettings', 'userlocale', 'system')
        if not shared.config.has_option('bitmessagesettings', 'sendoutgoingconnections'):
            shared.config.set('bitmessagesettings', 'sendoutgoingconnections', 'True')

        # Raise the default required difficulty from 1 to 2
        if shared.config.getint('bitmessagesettings', 'settingsversion') == 6:
            if int(shared.config.get('bitmessagesettings','defaultnoncetrialsperbyte')) == shared.networkDefaultProofOfWorkNonceTrialsPerByte:
                shared.config.set('bitmessagesettings','defaultnoncetrialsperbyte', str(shared.networkDefaultProofOfWorkNonceTrialsPerByte * 2))
            shared.config.set('bitmessagesettings', 'settingsversion', '7')
            with open(shared.appdata + 'keys.dat', 'wb') as configfile:
                shared.config.write(configfile)
                
        # Add a new column to the pubkeys table to store the address version.
        # We're going to trash all of our pubkeys and let them be redownloaded.
        item = '''SELECT value FROM settings WHERE key='version';'''
        parameters = ''
        self.cur.execute(item, parameters)
        currentVersion = int(self.cur.fetchall()[0][0])
        if currentVersion == 4:
            self.cur.execute( '''DROP TABLE pubkeys''')
            self.cur.execute(
                '''CREATE TABLE pubkeys (hash blob, addressversion int, transmitdata blob, time int, usedpersonally text, UNIQUE(hash, addressversion) ON CONFLICT REPLACE)''' )
            self.cur.execute(
                '''delete from inventory where objecttype = 'pubkey';''')
            item = '''update settings set value=? WHERE key='version';'''
            parameters = (5,)
            self.cur.execute(item, parameters)
            
<<<<<<< HEAD
        if not shared.config.has_option('bitmessagesettings', 'useidenticons'):
            shared.config.set('bitmessagesettings', 'useidenticons', 'True')
        if not shared.config.has_option('bitmessagesettings', 'identiconsuffix'): # acts as a salt
            shared.config.set('bitmessagesettings', 'identiconsuffix', ''.join(random.choice("123456789ABCDEFGHJKLMNPQRSTUVWXYZabcdefghijkmnopqrstuvwxyz") for x in range(12))) # a twelve character pseudo-password to salt the identicons
            # Since we've added a new config entry, let's write keys.dat to disk.
            with open(shared.appdata + 'keys.dat', 'wb') as configfile:
                shared.config.write(configfile)

=======
        #Adjusting time period to stop sending messages
        if shared.config.getint('bitmessagesettings', 'settingsversion') == 7:
            shared.config.set(
                'bitmessagesettings', 'hours', '')
            shared.config.set(
                'bitmessagesettings', 'days', '')
            shared.config.set(
                'bitmessagesettings', 'months', '')
            shared.config.set(
                'bitmessagesettings', 'timeperiod', '-1')
            shared.config.set('bitmessagesettings', 'settingsversion', '8') 
            with open(shared.appdata + 'keys.dat', 'wb') as configfile:
                shared.config.write(configfile)
        
>>>>>>> f6cdc084
        # Are you hoping to add a new option to the keys.dat file of existing
        # Bitmessage users? Add it right above this line!
        
        try:
            testpayload = '\x00\x00'
            t = ('1234', 1, testpayload, '12345678', 'no')
            self.cur.execute( '''INSERT INTO pubkeys VALUES(?,?,?,?,?)''', t)
            self.conn.commit()
            self.cur.execute(
                '''SELECT transmitdata FROM pubkeys WHERE hash='1234' ''')
            queryreturn = self.cur.fetchall()
            for row in queryreturn:
                transmitdata, = row
            self.cur.execute('''DELETE FROM pubkeys WHERE hash='1234' ''')
            self.conn.commit()
            if transmitdata == '':
                logger.fatal('Problem: The version of SQLite you have cannot store Null values. Please download and install the latest revision of your version of Python (for example, the latest Python 2.7 revision) and try again.\n')
                logger.fatal('PyBitmessage will now exit very abruptly. You may now see threading errors related to this abrupt exit but the problem you need to solve is related to SQLite.\n\n')
                os._exit(0)
        except Exception as err:
            if str(err) == 'database or disk is full':
                logger.fatal('(While null value test) Alert: Your disk or data storage volume is full. sqlThread will now exit.')
                shared.UISignalQueue.put(('alert', (tr.translateText("MainWindow", "Disk full"), tr.translateText("MainWindow", 'Alert: Your disk or data storage volume is full. Bitmessage will now exit.'), True)))
                if shared.daemon:
                    os._exit(0)
                else:
                    return
            else:
                logger.error(err)

        # Let us check to see the last time we vaccumed the messages.dat file.
        # If it has been more than a month let's do it now.
        item = '''SELECT value FROM settings WHERE key='lastvacuumtime';'''
        parameters = ''
        self.cur.execute(item, parameters)
        queryreturn = self.cur.fetchall()
        for row in queryreturn:
            value, = row
            if int(value) < int(time.time()) - 2592000:
                logger.info('It has been a long time since the messages.dat file has been vacuumed. Vacuuming now...')
                try:
                    self.cur.execute( ''' VACUUM ''')
                except Exception as err:
                    if str(err) == 'database or disk is full':
                        logger.fatal('(While VACUUM) Alert: Your disk or data storage volume is full. sqlThread will now exit.')
                        shared.UISignalQueue.put(('alert', (tr.translateText("MainWindow", "Disk full"), tr.translateText("MainWindow", 'Alert: Your disk or data storage volume is full. Bitmessage will now exit.'), True)))
                        if shared.daemon:
                            os._exit(0)
                        else:
                            return
                item = '''update settings set value=? WHERE key='lastvacuumtime';'''
                parameters = (int(time.time()),)
                self.cur.execute(item, parameters)

        while True:
            item = shared.sqlSubmitQueue.get()
            if item == 'commit':
                try:
                    self.conn.commit()
                except Exception as err:
                    if str(err) == 'database or disk is full':
                        logger.fatal('(While committing) Alert: Your disk or data storage volume is full. sqlThread will now exit.')
                        shared.UISignalQueue.put(('alert', (tr.translateText("MainWindow", "Disk full"), tr.translateText("MainWindow", 'Alert: Your disk or data storage volume is full. Bitmessage will now exit.'), True)))
                        if shared.daemon:
                            os._exit(0)
                        else:
                            return
            elif item == 'exit':
                self.conn.close()
                logger.info('sqlThread exiting gracefully.')

                return
            elif item == 'movemessagstoprog':
                logger.debug('the sqlThread is moving the messages.dat file to the local program directory.')

                try:
                    self.conn.commit()
                except Exception as err:
                    if str(err) == 'database or disk is full':
                        logger.fatal('(while movemessagstoprog) Alert: Your disk or data storage volume is full. sqlThread will now exit.')
                        shared.UISignalQueue.put(('alert', (tr.translateText("MainWindow", "Disk full"), tr.translateText("MainWindow", 'Alert: Your disk or data storage volume is full. Bitmessage will now exit.'), True)))
                        if shared.daemon:
                            os._exit(0)
                        else:
                            return
                self.conn.close()
                shutil.move(
                    shared.lookupAppdataFolder() + 'messages.dat', 'messages.dat')
                self.conn = sqlite3.connect('messages.dat')
                self.conn.text_factory = str
                self.cur = self.conn.cursor()
            elif item == 'movemessagstoappdata':
                logger.debug('the sqlThread is moving the messages.dat file to the Appdata folder.')

                try:
                    self.conn.commit()
                except Exception as err:
                    if str(err) == 'database or disk is full':
                        logger.fatal('(while movemessagstoappdata) Alert: Your disk or data storage volume is full. sqlThread will now exit.')
                        shared.UISignalQueue.put(('alert', (tr.translateText("MainWindow", "Disk full"), tr.translateText("MainWindow", 'Alert: Your disk or data storage volume is full. Bitmessage will now exit.'), True)))
                        if shared.daemon:
                            os._exit(0)
                        else:
                            return
                self.conn.close()
                shutil.move(
                    'messages.dat', shared.lookupAppdataFolder() + 'messages.dat')
                self.conn = sqlite3.connect(shared.appdata + 'messages.dat')
                self.conn.text_factory = str
                self.cur = self.conn.cursor()
            elif item == 'deleteandvacuume':
                self.cur.execute('''delete from inbox where folder='trash' ''')
                self.cur.execute('''delete from sent where folder='trash' ''')
                self.conn.commit()
                try:
                    self.cur.execute( ''' VACUUM ''')
                except Exception as err:
                    if str(err) == 'database or disk is full':
                        logger.fatal('(while deleteandvacuume) Alert: Your disk or data storage volume is full. sqlThread will now exit.')
                        shared.UISignalQueue.put(('alert', (tr.translateText("MainWindow", "Disk full"), tr.translateText("MainWindow", 'Alert: Your disk or data storage volume is full. Bitmessage will now exit.'), True)))
                        if shared.daemon:
                            os._exit(0)
                        else:
                            return
            else:
                parameters = shared.sqlSubmitQueue.get()
                # print 'item', item
                # print 'parameters', parameters
                try:
                    self.cur.execute(item, parameters)
                except Exception as err:
                    if str(err) == 'database or disk is full':
                        logger.fatal('(while cur.execute) Alert: Your disk or data storage volume is full. sqlThread will now exit.')
                        shared.UISignalQueue.put(('alert', (tr.translateText("MainWindow", "Disk full"), tr.translateText("MainWindow", 'Alert: Your disk or data storage volume is full. Bitmessage will now exit.'), True)))
                        if shared.daemon:
                            os._exit(0)
                        else:
                            return
                    else:
                        logger.fatal('Major error occurred when trying to execute a SQL statement within the sqlThread. Please tell Atheros about this error message or post it in the forum! Error occurred while trying to execute statement: "%s"  Here are the parameters; you might want to censor this data with asterisks (***) as it can contain private information: %s. Here is the actual error message thrown by the sqlThread: %s', str(item), str(repr(parameters)),  str(err))
                        logger.fatal('This program shall now abruptly exit!')

                    os._exit(0)

                shared.sqlReturnQueue.put(self.cur.fetchall())
                # shared.sqlSubmitQueue.task_done()<|MERGE_RESOLUTION|>--- conflicted
+++ resolved
@@ -254,7 +254,7 @@
             shared.config.set('bitmessagesettings', 'settingsversion', '7')
             with open(shared.appdata + 'keys.dat', 'wb') as configfile:
                 shared.config.write(configfile)
-                
+
         # Add a new column to the pubkeys table to store the address version.
         # We're going to trash all of our pubkeys and let them be redownloaded.
         item = '''SELECT value FROM settings WHERE key='version';'''
@@ -271,7 +271,6 @@
             parameters = (5,)
             self.cur.execute(item, parameters)
             
-<<<<<<< HEAD
         if not shared.config.has_option('bitmessagesettings', 'useidenticons'):
             shared.config.set('bitmessagesettings', 'useidenticons', 'True')
         if not shared.config.has_option('bitmessagesettings', 'identiconsuffix'): # acts as a salt
@@ -280,22 +279,17 @@
             with open(shared.appdata + 'keys.dat', 'wb') as configfile:
                 shared.config.write(configfile)
 
-=======
         #Adjusting time period to stop sending messages
         if shared.config.getint('bitmessagesettings', 'settingsversion') == 7:
             shared.config.set(
-                'bitmessagesettings', 'hours', '')
+                'bitmessagesettings', 'stopresendingafterxdays', '')
             shared.config.set(
-                'bitmessagesettings', 'days', '')
-            shared.config.set(
-                'bitmessagesettings', 'months', '')
-            shared.config.set(
-                'bitmessagesettings', 'timeperiod', '-1')
+                'bitmessagesettings', 'stopresendingafterxmonths', '')
+            #shared.config.set(
             shared.config.set('bitmessagesettings', 'settingsversion', '8') 
             with open(shared.appdata + 'keys.dat', 'wb') as configfile:
                 shared.config.write(configfile)
-        
->>>>>>> f6cdc084
+
         # Are you hoping to add a new option to the keys.dat file of existing
         # Bitmessage users? Add it right above this line!
         
