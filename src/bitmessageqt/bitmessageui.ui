<?xml version="1.0" encoding="UTF-8"?>
<ui version="4.0">
 <class>MainWindow</class>
 <widget class="QMainWindow" name="MainWindow">
  <property name="geometry">
   <rect>
    <x>0</x>
    <y>0</y>
    <width>885</width>
    <height>580</height>
   </rect>
  </property>
  <property name="windowTitle">
   <string>Bitmessage</string>
  </property>
  <property name="windowIcon">
   <iconset resource="bitmessage_icons.qrc">
    <normaloff>:/newPrefix/images/can-icon-24px.png</normaloff>:/newPrefix/images/can-icon-24px.png</iconset>
  </property>
  <property name="tabShape">
   <enum>QTabWidget::Rounded</enum>
  </property>
  <widget class="QWidget" name="centralwidget">
   <layout class="QGridLayout" name="gridLayout_10">
    <item row="0" column="0">
     <widget class="QTabWidget" name="tabWidget">
      <property name="sizePolicy">
       <sizepolicy hsizetype="Expanding" vsizetype="Expanding">
        <horstretch>0</horstretch>
        <verstretch>0</verstretch>
       </sizepolicy>
      </property>
      <property name="minimumSize">
       <size>
        <width>0</width>
        <height>0</height>
       </size>
      </property>
      <property name="baseSize">
       <size>
        <width>0</width>
        <height>0</height>
       </size>
      </property>
      <property name="font">
       <font>
        <pointsize>9</pointsize>
       </font>
      </property>
      <property name="tabPosition">
       <enum>QTabWidget::North</enum>
      </property>
      <property name="tabShape">
       <enum>QTabWidget::Rounded</enum>
      </property>
      <property name="currentIndex">
       <number>0</number>
      </property>
      <widget class="QWidget" name="inbox">
       <attribute name="icon">
        <iconset resource="bitmessage_icons.qrc">
         <normaloff>:/newPrefix/images/inbox.png</normaloff>:/newPrefix/images/inbox.png</iconset>
       </attribute>
       <attribute name="title">
        <string>Received</string>
       </attribute>
       <layout class="QGridLayout" name="gridLayout">
        <item row="0" column="0">
         <layout class="QHBoxLayout" name="horizontalLayout_3">
          <item>
           <layout class="QVBoxLayout" name="verticalLayout_12">
            <item>
             <widget class="QTreeWidget" name="treeWidgetYourIdentities">
              <property name="maximumSize">
               <size>
                <width>200</width>
                <height>16777215</height>
               </size>
              </property>
              <column>
               <property name="text">
                <string>Identities</string>
               </property>
               <property name="icon">
                <iconset>
                 <selectedoff>:/newPrefix/images/identities.png</selectedoff>
                </iconset>
               </property>
              </column>
             </widget>
            </item>
            <item>
             <widget class="QPushButton" name="pushButtonNewAddress">
              <property name="maximumSize">
               <size>
                <width>200</width>
                <height>16777215</height>
               </size>
              </property>
              <property name="text">
               <string>New Indentitiy</string>
              </property>
             </widget>
            </item>
           </layout>
          </item>
          <item>
           <layout class="QVBoxLayout" name="verticalLayout_11">
            <item>
             <layout class="QHBoxLayout" name="horizontalLayoutSearch">
              <property name="topMargin">
               <number>0</number>
              </property>
              <item>
               <widget class="QLineEdit" name="inboxSearchLineEdit">
                <property name="placeholderText">
                 <string>Search</string>
                </property>
               </widget>
              </item>
             </layout>
            </item>
            <item>
             <widget class="QTableWidget" name="tableWidgetInbox">
              <property name="editTriggers">
               <set>QAbstractItemView::NoEditTriggers</set>
              </property>
              <property name="alternatingRowColors">
               <bool>true</bool>
              </property>
              <property name="selectionMode">
               <enum>QAbstractItemView::ExtendedSelection</enum>
              </property>
              <property name="selectionBehavior">
               <enum>QAbstractItemView::SelectRows</enum>
              </property>
              <property name="sortingEnabled">
               <bool>true</bool>
              </property>
              <property name="wordWrap">
               <bool>false</bool>
              </property>
              <attribute name="horizontalHeaderCascadingSectionResizes">
               <bool>true</bool>
              </attribute>
              <attribute name="horizontalHeaderDefaultSectionSize">
               <number>200</number>
              </attribute>
              <attribute name="horizontalHeaderHighlightSections">
               <bool>false</bool>
              </attribute>
              <attribute name="horizontalHeaderMinimumSectionSize">
               <number>27</number>
              </attribute>
              <attribute name="horizontalHeaderShowSortIndicator" stdset="0">
               <bool>false</bool>
              </attribute>
              <attribute name="horizontalHeaderStretchLastSection">
               <bool>true</bool>
              </attribute>
              <attribute name="verticalHeaderVisible">
               <bool>false</bool>
              </attribute>
              <attribute name="verticalHeaderDefaultSectionSize">
               <number>26</number>
              </attribute>
              <column>
               <property name="text">
                <string>To</string>
               </property>
              </column>
              <column>
               <property name="text">
                <string>From</string>
               </property>
              </column>
              <column>
               <property name="text">
                <string>Subject</string>
               </property>
              </column>
              <column>
               <property name="text">
                <string>Received</string>
               </property>
              </column>
             </widget>
            </item>
            <item>
             <widget class="QTextEdit" name="textEditInboxMessage">
              <property name="baseSize">
               <size>
                <width>0</width>
                <height>500</height>
               </size>
              </property>
              <property name="readOnly">
               <bool>true</bool>
              </property>
             </widget>
            </item>
           </layout>
          </item>
         </layout>
        </item>
       </layout>
      </widget>
      <widget class="QWidget" name="send">
       <attribute name="icon">
        <iconset resource="bitmessage_icons.qrc">
         <normaloff>:/newPrefix/images/send.png</normaloff>:/newPrefix/images/send.png</iconset>
       </attribute>
       <attribute name="title">
        <string>Send</string>
       </attribute>
<<<<<<< HEAD
       <layout class="QGridLayout" name="gridLayout_11">
        <item row="0" column="0">
         <layout class="QHBoxLayout" name="horizontalLayout">
          <item>
           <layout class="QVBoxLayout" name="verticalLayout_2">
            <item>
             <widget class="QTableWidget" name="tableWidgetAddressBook">
              <property name="maximumSize">
               <size>
                <width>200</width>
                <height>16777215</height>
               </size>
              </property>
              <property name="alternatingRowColors">
               <bool>true</bool>
              </property>
              <property name="selectionMode">
               <enum>QAbstractItemView::ExtendedSelection</enum>
              </property>
              <property name="selectionBehavior">
               <enum>QAbstractItemView::SelectRows</enum>
              </property>
              <property name="sortingEnabled">
               <bool>true</bool>
              </property>
              <attribute name="horizontalHeaderCascadingSectionResizes">
               <bool>true</bool>
              </attribute>
              <attribute name="horizontalHeaderDefaultSectionSize">
               <number>200</number>
              </attribute>
              <attribute name="horizontalHeaderHighlightSections">
               <bool>false</bool>
              </attribute>
              <attribute name="horizontalHeaderStretchLastSection">
               <bool>true</bool>
              </attribute>
              <attribute name="verticalHeaderVisible">
               <bool>false</bool>
              </attribute>
              <column>
               <property name="text">
                <string>Name</string>
               </property>
               <property name="icon">
                <iconset>
                 <selectedoff>:/newPrefix/images/addressbook.png</selectedoff>
                </iconset>
               </property>
              </column>
              <column>
               <property name="text">
                <string>Address</string>
               </property>
              </column>
             </widget>
            </item>
            <item>
             <widget class="QPushButton" name="pushButtonAddAddressBook">
              <property name="maximumSize">
               <size>
                <width>200</width>
                <height>16777215</height>
               </size>
              </property>
              <property name="text">
               <string>Add Contact</string>
              </property>
             </widget>
            </item>
           </layout>
          </item>
          <item>
           <widget class="QTabWidget" name="tabWidget_2">
            <property name="currentIndex">
             <number>0</number>
            </property>
            <widget class="QWidget" name="tab">
             <attribute name="title">
              <string>Send ordinary Message</string>
             </attribute>
             <layout class="QGridLayout" name="gridLayout_8">
              <item row="0" column="0">
               <layout class="QVBoxLayout" name="verticalLayout">
                <item>
                 <layout class="QGridLayout" name="gridLayout_2">
                  <item row="0" column="1">
                   <widget class="QComboBox" name="comboBoxSendFrom">
                    <property name="minimumSize">
                     <size>
                      <width>300</width>
                      <height>0</height>
                     </size>
                    </property>
                   </widget>
                  </item>
                  <item row="1" column="0">
                   <widget class="QLabel" name="label">
                    <property name="text">
                     <string>To:</string>
                    </property>
                   </widget>
                  </item>
                  <item row="1" column="1">
                   <widget class="QLineEdit" name="lineEditTo"/>
                  </item>
                  <item row="2" column="0">
                   <widget class="QLabel" name="label_3">
                    <property name="text">
                     <string>Subject:</string>
                    </property>
                   </widget>
                  </item>
                  <item row="0" column="0">
                   <widget class="QLabel" name="label_2">
                    <property name="text">
                     <string>From:</string>
                    </property>
                   </widget>
                  </item>
                  <item row="2" column="1">
                   <widget class="QLineEdit" name="lineEditSubject">
                    <property name="text">
                     <string/>
                    </property>
                   </widget>
                  </item>
                 </layout>
                </item>
                <item>
                 <widget class="QTextEdit" name="textEditMessage">
                  <property name="html">
                   <string>&lt;!DOCTYPE HTML PUBLIC &quot;-//W3C//DTD HTML 4.0//EN&quot; &quot;http://www.w3.org/TR/REC-html40/strict.dtd&quot;&gt;
&lt;html&gt;&lt;head&gt;&lt;meta name=&quot;qrichtext&quot; content=&quot;1&quot; /&gt;&lt;style type=&quot;text/css&quot;&gt;
p, li { white-space: pre-wrap; }
&lt;/style&gt;&lt;/head&gt;&lt;body style=&quot; font-family:'Droid Sans'; font-size:9pt; font-weight:400; font-style:normal;&quot;&gt;
&lt;p style=&quot;-qt-paragraph-type:empty; margin-top:0px; margin-bottom:0px; margin-left:0px; margin-right:0px; -qt-block-indent:0; text-indent:0px; font-family:'MS Shell Dlg 2';&quot;&gt;&lt;br /&gt;&lt;/p&gt;&lt;/body&gt;&lt;/html&gt;</string>
                  </property>
                 </widget>
                </item>
                <item>
                 <widget class="QPushButton" name="pushButtonSend">
                  <property name="text">
                   <string>Send</string>
                  </property>
                 </widget>
                </item>
               </layout>
              </item>
             </layout>
            </widget>
            <widget class="QWidget" name="tab_2">
             <attribute name="title">
              <string>Send Message to your Subscribers</string>
             </attribute>
             <layout class="QGridLayout" name="gridLayout_9">
              <item row="0" column="0">
               <layout class="QVBoxLayout" name="verticalLayout_5">
                <item>
                 <layout class="QGridLayout" name="gridLayout_5">
                  <item row="0" column="0">
                   <widget class="QLabel" name="label_8">
                    <property name="text">
                     <string>From:</string>
                    </property>
                   </widget>
                  </item>
                  <item row="1" column="1">
                   <widget class="QLineEdit" name="lineEditSubject_2">
                    <property name="text">
                     <string/>
                    </property>
                   </widget>
                  </item>
                  <item row="1" column="0">
                   <widget class="QLabel" name="label_7">
                    <property name="text">
                     <string>Subject:</string>
                    </property>
                   </widget>
                  </item>
                  <item row="0" column="1">
                   <widget class="QComboBox" name="comboBoxSendFrom_2">
                    <property name="minimumSize">
                     <size>
                      <width>300</width>
                      <height>0</height>
                     </size>
                    </property>
                   </widget>
                  </item>
                 </layout>
                </item>
                <item>
                 <widget class="QTextEdit" name="textEditMessage_2">
                  <property name="html">
                   <string>&lt;!DOCTYPE HTML PUBLIC &quot;-//W3C//DTD HTML 4.0//EN&quot; &quot;http://www.w3.org/TR/REC-html40/strict.dtd&quot;&gt;
&lt;html&gt;&lt;head&gt;&lt;meta name=&quot;qrichtext&quot; content=&quot;1&quot; /&gt;&lt;style type=&quot;text/css&quot;&gt;
p, li { white-space: pre-wrap; }
&lt;/style&gt;&lt;/head&gt;&lt;body style=&quot; font-family:'Droid Sans'; font-size:9pt; font-weight:400; font-style:normal;&quot;&gt;
&lt;p style=&quot;-qt-paragraph-type:empty; margin-top:0px; margin-bottom:0px; margin-left:0px; margin-right:0px; -qt-block-indent:0; text-indent:0px; font-family:'MS Shell Dlg 2';&quot;&gt;&lt;br /&gt;&lt;/p&gt;&lt;/body&gt;&lt;/html&gt;</string>
                  </property>
                 </widget>
                </item>
                <item>
                 <widget class="QPushButton" name="pushButtonSend_3">
                  <property name="text">
                   <string>Send</string>
                  </property>
                 </widget>
                </item>
               </layout>
              </item>
             </layout>
            </widget>
           </widget>
          </item>
         </layout>
=======
       <layout class="QGridLayout" name="gridLayout_2">
        <item row="3" column="2">
         <widget class="QPushButton" name="pushButtonLoadFromAddressBook">
          <property name="font">
           <font>
            <pointsize>7</pointsize>
           </font>
          </property>
          <property name="text">
           <string>Load from Address book</string>
          </property>
         </widget>
        </item>
        <item row="4" column="0">
         <widget class="QLabel" name="label_3">
          <property name="text">
           <string>Subject:</string>
          </property>
         </widget>
        </item>
        <item row="7" column="8">
         <widget class="QPushButton" name="pushButtonSend">
          <property name="text">
           <string>Send</string>
          </property>
         </widget>
        </item>
        <item row="7" column="6">
         <widget class="QSlider" name="horizontalSliderTTL">
          <property name="minimumSize">
           <size>
            <width>35</width>
            <height>0</height>
           </size>
          </property>
          <property name="maximumSize">
           <size>
            <width>70</width>
            <height>16777215</height>
           </size>
          </property>
          <property name="orientation">
           <enum>Qt::Horizontal</enum>
          </property>
          <property name="invertedAppearance">
           <bool>false</bool>
          </property>
          <property name="invertedControls">
           <bool>false</bool>
          </property>
         </widget>
        </item>
        <item row="6" column="0">
         <spacer name="verticalSpacer">
          <property name="orientation">
           <enum>Qt::Vertical</enum>
          </property>
          <property name="sizeHint" stdset="0">
           <size>
            <width>20</width>
            <height>297</height>
           </size>
          </property>
         </spacer>
        </item>
        <item row="2" column="1">
         <widget class="QComboBox" name="comboBoxSendFrom">
          <property name="minimumSize">
           <size>
            <width>300</width>
            <height>0</height>
           </size>
          </property>
         </widget>
        </item>
        <item row="7" column="7">
         <widget class="QLabel" name="labelHumanFriendlyTTLDescription">
          <property name="sizePolicy">
           <sizepolicy hsizetype="Fixed" vsizetype="Preferred">
            <horstretch>0</horstretch>
            <verstretch>0</verstretch>
           </sizepolicy>
          </property>
          <property name="minimumSize">
           <size>
            <width>45</width>
            <height>0</height>
           </size>
          </property>
          <property name="maximumSize">
           <size>
            <width>45</width>
            <height>16777215</height>
           </size>
          </property>
          <property name="text">
           <string>X days</string>
          </property>
         </widget>
        </item>
        <item row="5" column="0">
         <widget class="QLabel" name="label_4">
          <property name="text">
           <string>Message:</string>
          </property>
         </widget>
        </item>
        <item row="3" column="0">
         <widget class="QLabel" name="label">
          <property name="text">
           <string>To:</string>
          </property>
         </widget>
        </item>
        <item row="0" column="1">
         <widget class="QRadioButton" name="radioButtonSpecific">
          <property name="text">
           <string>Send to one or more specific people</string>
          </property>
          <property name="checked">
           <bool>true</bool>
          </property>
         </widget>
        </item>
        <item row="7" column="1" colspan="4">
         <widget class="QLabel" name="labelSendBroadcastWarning">
          <property name="enabled">
           <bool>true</bool>
          </property>
          <property name="sizePolicy">
           <sizepolicy hsizetype="Ignored" vsizetype="Preferred">
            <horstretch>0</horstretch>
            <verstretch>0</verstretch>
           </sizepolicy>
          </property>
          <property name="text">
           <string>Be aware that broadcasts are only encrypted with your address. Anyone who knows your address can read them.</string>
          </property>
          <property name="indent">
           <number>-1</number>
          </property>
         </widget>
        </item>
        <item row="1" column="1" colspan="2">
         <widget class="QRadioButton" name="radioButtonBroadcast">
          <property name="text">
           <string>Broadcast to everyone who is subscribed to your address</string>
          </property>
         </widget>
        </item>
        <item row="7" column="5">
         <widget class="QPushButton" name="pushButtonTTL">
          <property name="sizePolicy">
           <sizepolicy hsizetype="Fixed" vsizetype="Fixed">
            <horstretch>0</horstretch>
            <verstretch>0</verstretch>
           </sizepolicy>
          </property>
          <property name="maximumSize">
           <size>
            <width>32</width>
            <height>16777215</height>
           </size>
          </property>
          <property name="palette">
           <palette>
            <active>
             <colorrole role="ButtonText">
              <brush brushstyle="SolidPattern">
               <color alpha="255">
                <red>0</red>
                <green>0</green>
                <blue>255</blue>
               </color>
              </brush>
             </colorrole>
            </active>
            <inactive>
             <colorrole role="ButtonText">
              <brush brushstyle="SolidPattern">
               <color alpha="255">
                <red>0</red>
                <green>0</green>
                <blue>255</blue>
               </color>
              </brush>
             </colorrole>
            </inactive>
            <disabled>
             <colorrole role="ButtonText">
              <brush brushstyle="SolidPattern">
               <color alpha="255">
                <red>120</red>
                <green>120</green>
                <blue>120</blue>
               </color>
              </brush>
             </colorrole>
            </disabled>
           </palette>
          </property>
          <property name="font">
           <font>
            <underline>true</underline>
           </font>
          </property>
          <property name="text">
           <string>TTL:</string>
          </property>
          <property name="flat">
           <bool>true</bool>
          </property>
         </widget>
        </item>
        <item row="2" column="0">
         <widget class="QLabel" name="label_2">
          <property name="text">
           <string>From:</string>
          </property>
         </widget>
        </item>
        <item row="3" column="1">
         <widget class="QLineEdit" name="lineEditTo"/>
        </item>
        <item row="5" column="1" rowspan="2" colspan="8">
         <widget class="QTextEdit" name="textEditMessage">
          <property name="html">
           <string>&lt;!DOCTYPE HTML PUBLIC &quot;-//W3C//DTD HTML 4.0//EN&quot; &quot;http://www.w3.org/TR/REC-html40/strict.dtd&quot;&gt;
&lt;html&gt;&lt;head&gt;&lt;meta name=&quot;qrichtext&quot; content=&quot;1&quot; /&gt;&lt;style type=&quot;text/css&quot;&gt;
p, li { white-space: pre-wrap; }
&lt;/style&gt;&lt;/head&gt;&lt;body style=&quot; font-family:'MS Shell Dlg 2'; font-size:9pt; font-weight:400; font-style:normal;&quot;&gt;
&lt;p style=&quot;-qt-paragraph-type:empty; margin-top:0px; margin-bottom:0px; margin-left:0px; margin-right:0px; -qt-block-indent:0; text-indent:0px;&quot;&gt;&lt;br /&gt;&lt;/p&gt;&lt;/body&gt;&lt;/html&gt;</string>
          </property>
         </widget>
        </item>
        <item row="3" column="3">
         <widget class="QPushButton" name="pushButtonFetchNamecoinID">
          <property name="font">
           <font>
            <pointsize>7</pointsize>
           </font>
          </property>
          <property name="text">
           <string>Fetch Namecoin ID</string>
          </property>
         </widget>
        </item>
        <item row="2" column="2" colspan="7">
         <widget class="QLabel" name="labelFrom">
          <property name="text">
           <string/>
          </property>
         </widget>
        </item>
        <item row="4" column="1" colspan="8">
         <widget class="QLineEdit" name="lineEditSubject">
          <property name="text">
           <string/>
          </property>
         </widget>
>>>>>>> bbb8c645
        </item>
       </layout>
      </widget>
      <widget class="QWidget" name="subscriptions">
       <attribute name="icon">
        <iconset resource="bitmessage_icons.qrc">
         <normaloff>:/newPrefix/images/subscriptions.png</normaloff>:/newPrefix/images/subscriptions.png</iconset>
       </attribute>
       <attribute name="title">
        <string>Subscriptions</string>
       </attribute>
       <layout class="QGridLayout" name="gridLayout_4">
        <item row="0" column="0">
         <layout class="QHBoxLayout" name="horizontalLayout_2">
          <item>
           <layout class="QVBoxLayout" name="verticalLayout_3">
            <item>
             <widget class="QTableWidget" name="tableWidgetSubscriptions">
              <property name="maximumSize">
               <size>
                <width>200</width>
                <height>16777215</height>
               </size>
              </property>
              <property name="alternatingRowColors">
               <bool>true</bool>
              </property>
              <property name="selectionMode">
               <enum>QAbstractItemView::SingleSelection</enum>
              </property>
              <property name="selectionBehavior">
               <enum>QAbstractItemView::SelectRows</enum>
              </property>
              <property name="sortingEnabled">
               <bool>true</bool>
              </property>
              <attribute name="horizontalHeaderCascadingSectionResizes">
               <bool>true</bool>
              </attribute>
              <attribute name="horizontalHeaderDefaultSectionSize">
               <number>200</number>
              </attribute>
              <attribute name="horizontalHeaderHighlightSections">
               <bool>false</bool>
              </attribute>
              <attribute name="horizontalHeaderShowSortIndicator" stdset="0">
               <bool>false</bool>
              </attribute>
              <attribute name="horizontalHeaderStretchLastSection">
               <bool>true</bool>
              </attribute>
              <attribute name="verticalHeaderVisible">
               <bool>false</bool>
              </attribute>
              <column>
               <property name="text">
                <string>Name</string>
               </property>
               <property name="icon">
                <iconset>
                 <selectedoff>:/newPrefix/images/subscriptions.png</selectedoff>
                </iconset>
               </property>
              </column>
              <column>
               <property name="text">
                <string>Address</string>
               </property>
              </column>
             </widget>
            </item>
            <item>
             <widget class="QPushButton" name="pushButtonAddSubscription">
              <property name="maximumSize">
               <size>
                <width>200</width>
                <height>16777215</height>
               </size>
              </property>
              <property name="text">
               <string>Add new Subscription</string>
              </property>
             </widget>
            </item>
           </layout>
          </item>
          <item>
           <layout class="QVBoxLayout" name="verticalLayout_4">
            <item>
             <widget class="QLineEdit" name="inboxSearchLineSubscriptions">
              <property name="placeholderText">
               <string>Search</string>
              </property>
             </widget>
            </item>
            <item>
             <widget class="QTableWidget" name="tableWidgetInboxSubscriptions">
              <property name="editTriggers">
               <set>QAbstractItemView::NoEditTriggers</set>
              </property>
              <property name="alternatingRowColors">
               <bool>true</bool>
              </property>
              <property name="selectionMode">
               <enum>QAbstractItemView::ExtendedSelection</enum>
              </property>
              <property name="selectionBehavior">
               <enum>QAbstractItemView::SelectRows</enum>
              </property>
              <property name="sortingEnabled">
               <bool>true</bool>
              </property>
              <property name="wordWrap">
               <bool>false</bool>
              </property>
              <attribute name="horizontalHeaderCascadingSectionResizes">
               <bool>true</bool>
              </attribute>
              <attribute name="horizontalHeaderDefaultSectionSize">
               <number>200</number>
              </attribute>
              <attribute name="horizontalHeaderHighlightSections">
               <bool>false</bool>
              </attribute>
              <attribute name="horizontalHeaderMinimumSectionSize">
               <number>27</number>
              </attribute>
              <attribute name="horizontalHeaderShowSortIndicator" stdset="0">
               <bool>false</bool>
              </attribute>
              <attribute name="horizontalHeaderStretchLastSection">
               <bool>true</bool>
              </attribute>
              <attribute name="verticalHeaderVisible">
               <bool>false</bool>
              </attribute>
              <attribute name="verticalHeaderDefaultSectionSize">
               <number>26</number>
              </attribute>
              <column>
               <property name="text">
                <string>To</string>
               </property>
              </column>
              <column>
               <property name="text">
                <string>From</string>
               </property>
              </column>
              <column>
               <property name="text">
                <string>Subject</string>
               </property>
              </column>
              <column>
               <property name="text">
                <string>Received</string>
               </property>
              </column>
             </widget>
            </item>
            <item>
             <widget class="QTextEdit" name="textEditInboxSubscriptions">
              <property name="baseSize">
               <size>
                <width>0</width>
                <height>500</height>
               </size>
              </property>
              <property name="readOnly">
               <bool>true</bool>
              </property>
             </widget>
            </item>
           </layout>
          </item>
         </layout>
        </item>
       </layout>
      </widget>
      <widget class="QWidget" name="tab_3">
       <attribute name="icon">
        <iconset resource="bitmessage_icons.qrc">
         <normaloff>:/newPrefix/images/can-icon-16px.png</normaloff>:/newPrefix/images/can-icon-16px.png</iconset>
       </attribute>
       <attribute name="title">
        <string>Chanels</string>
       </attribute>
       <layout class="QGridLayout" name="gridLayout_3">
        <item row="0" column="0">
         <layout class="QHBoxLayout" name="horizontalLayout_4">
          <item>
           <layout class="QVBoxLayout" name="verticalLayout_17">
            <item>
             <widget class="QTableWidget" name="tableWidgetYourIdentities">
              <property name="maximumSize">
               <size>
                <width>200</width>
                <height>16777215</height>
               </size>
              </property>
              <property name="frameShadow">
               <enum>QFrame::Sunken</enum>
              </property>
              <property name="lineWidth">
               <number>1</number>
              </property>
              <property name="alternatingRowColors">
               <bool>true</bool>
              </property>
              <property name="selectionMode">
               <enum>QAbstractItemView::SingleSelection</enum>
              </property>
              <property name="selectionBehavior">
               <enum>QAbstractItemView::SelectRows</enum>
              </property>
              <property name="sortingEnabled">
               <bool>true</bool>
              </property>
              <attribute name="horizontalHeaderCascadingSectionResizes">
               <bool>true</bool>
              </attribute>
              <attribute name="horizontalHeaderDefaultSectionSize">
               <number>200</number>
              </attribute>
              <attribute name="horizontalHeaderMinimumSectionSize">
               <number>52</number>
              </attribute>
              <attribute name="horizontalHeaderShowSortIndicator" stdset="0">
               <bool>true</bool>
              </attribute>
              <attribute name="horizontalHeaderStretchLastSection">
               <bool>true</bool>
              </attribute>
              <attribute name="verticalHeaderVisible">
               <bool>false</bool>
              </attribute>
              <attribute name="verticalHeaderDefaultSectionSize">
               <number>26</number>
              </attribute>
              <attribute name="verticalHeaderShowSortIndicator" stdset="0">
               <bool>false</bool>
              </attribute>
              <attribute name="verticalHeaderStretchLastSection">
               <bool>false</bool>
              </attribute>
              <column>
               <property name="text">
                <string>Name</string>
               </property>
               <property name="font">
                <font>
                 <kerning>true</kerning>
                </font>
               </property>
               <property name="icon">
                <iconset>
                 <selectedoff>:/newPrefix/images/identities.png</selectedoff>
                </iconset>
               </property>
              </column>
              <column>
               <property name="text">
                <string>Address</string>
               </property>
              </column>
              <column>
               <property name="text">
                <string>Stream</string>
               </property>
              </column>
             </widget>
            </item>
            <item>
             <widget class="QPushButton" name="pushButtonAddChanel">
              <property name="maximumSize">
               <size>
                <width>200</width>
                <height>16777215</height>
               </size>
              </property>
              <property name="text">
               <string>Add Chanel</string>
              </property>
             </widget>
            </item>
           </layout>
          </item>
          <item>
           <layout class="QVBoxLayout" name="verticalLayout_13">
            <item>
             <layout class="QHBoxLayout" name="horizontalLayoutSearch_2">
              <property name="topMargin">
               <number>0</number>
              </property>
              <item>
               <widget class="QLineEdit" name="inboxSearchLineEdit_2">
                <property name="placeholderText">
                 <string>Search</string>
                </property>
               </widget>
              </item>
             </layout>
            </item>
            <item>
             <widget class="QTableWidget" name="tableWidgetInbox_2">
              <property name="editTriggers">
               <set>QAbstractItemView::NoEditTriggers</set>
              </property>
              <property name="alternatingRowColors">
               <bool>true</bool>
              </property>
              <property name="selectionMode">
               <enum>QAbstractItemView::ExtendedSelection</enum>
              </property>
              <property name="selectionBehavior">
               <enum>QAbstractItemView::SelectRows</enum>
              </property>
              <property name="sortingEnabled">
               <bool>true</bool>
              </property>
              <property name="wordWrap">
               <bool>false</bool>
              </property>
              <attribute name="horizontalHeaderCascadingSectionResizes">
               <bool>true</bool>
              </attribute>
              <attribute name="horizontalHeaderDefaultSectionSize">
               <number>200</number>
              </attribute>
              <attribute name="horizontalHeaderHighlightSections">
               <bool>false</bool>
              </attribute>
              <attribute name="horizontalHeaderMinimumSectionSize">
               <number>27</number>
              </attribute>
              <attribute name="horizontalHeaderShowSortIndicator" stdset="0">
               <bool>false</bool>
              </attribute>
              <attribute name="horizontalHeaderStretchLastSection">
               <bool>true</bool>
              </attribute>
              <attribute name="verticalHeaderVisible">
               <bool>false</bool>
              </attribute>
              <attribute name="verticalHeaderDefaultSectionSize">
               <number>26</number>
              </attribute>
              <column>
               <property name="text">
                <string>To</string>
               </property>
              </column>
              <column>
               <property name="text">
                <string>From</string>
               </property>
              </column>
              <column>
               <property name="text">
                <string>Subject</string>
               </property>
              </column>
              <column>
               <property name="text">
                <string>Received</string>
               </property>
              </column>
             </widget>
            </item>
            <item>
             <widget class="QTextEdit" name="textEditInboxMessage_2">
              <property name="baseSize">
               <size>
                <width>0</width>
                <height>500</height>
               </size>
              </property>
              <property name="readOnly">
               <bool>true</bool>
              </property>
             </widget>
            </item>
           </layout>
          </item>
         </layout>
        </item>
       </layout>
      </widget>
      <widget class="QWidget" name="blackwhitelist">
       <attribute name="icon">
        <iconset resource="bitmessage_icons.qrc">
         <normaloff>:/newPrefix/images/blacklist.png</normaloff>:/newPrefix/images/blacklist.png</iconset>
       </attribute>
       <attribute name="title">
        <string>Blacklist</string>
       </attribute>
       <layout class="QGridLayout" name="gridLayout_6">
        <item row="0" column="0" colspan="2">
         <widget class="QRadioButton" name="radioButtonBlacklist">
          <property name="text">
           <string>Use a Blacklist (Allow all incoming messages except those on the Blacklist)</string>
          </property>
          <property name="checked">
           <bool>true</bool>
          </property>
         </widget>
        </item>
        <item row="1" column="0" colspan="2">
         <widget class="QRadioButton" name="radioButtonWhitelist">
          <property name="text">
           <string>Use a Whitelist (Block all incoming messages except those on the Whitelist)</string>
          </property>
         </widget>
        </item>
        <item row="2" column="0">
         <widget class="QPushButton" name="pushButtonAddBlacklist">
          <property name="text">
           <string>Add new entry</string>
          </property>
         </widget>
        </item>
        <item row="2" column="1">
         <spacer name="horizontalSpacer_8">
          <property name="orientation">
           <enum>Qt::Horizontal</enum>
          </property>
          <property name="sizeHint" stdset="0">
           <size>
            <width>689</width>
            <height>20</height>
           </size>
          </property>
         </spacer>
        </item>
        <item row="3" column="0" colspan="2">
         <widget class="QTableWidget" name="tableWidgetBlacklist">
          <property name="alternatingRowColors">
           <bool>true</bool>
          </property>
          <property name="selectionMode">
           <enum>QAbstractItemView::SingleSelection</enum>
          </property>
          <property name="selectionBehavior">
           <enum>QAbstractItemView::SelectRows</enum>
          </property>
          <property name="sortingEnabled">
           <bool>true</bool>
          </property>
          <attribute name="horizontalHeaderCascadingSectionResizes">
           <bool>true</bool>
          </attribute>
          <attribute name="horizontalHeaderDefaultSectionSize">
           <number>400</number>
          </attribute>
          <attribute name="horizontalHeaderHighlightSections">
           <bool>false</bool>
          </attribute>
          <attribute name="horizontalHeaderShowSortIndicator" stdset="0">
           <bool>false</bool>
          </attribute>
          <attribute name="horizontalHeaderStretchLastSection">
           <bool>true</bool>
          </attribute>
          <attribute name="verticalHeaderVisible">
           <bool>false</bool>
          </attribute>
          <column>
           <property name="text">
            <string>Name or Label</string>
           </property>
          </column>
          <column>
           <property name="text">
            <string>Address</string>
           </property>
          </column>
         </widget>
        </item>
       </layout>
      </widget>
      <widget class="QWidget" name="networkstatus">
       <attribute name="icon">
        <iconset resource="bitmessage_icons.qrc">
         <normaloff>:/newPrefix/images/networkstatus.png</normaloff>:/newPrefix/images/networkstatus.png</iconset>
       </attribute>
       <attribute name="title">
        <string>Network Status</string>
       </attribute>
       <widget class="QPushButton" name="pushButtonStatusIcon">
        <property name="geometry">
         <rect>
          <x>680</x>
          <y>440</y>
          <width>21</width>
          <height>23</height>
         </rect>
        </property>
        <property name="text">
         <string/>
        </property>
        <property name="icon">
         <iconset resource="bitmessage_icons.qrc">
          <normaloff>:/newPrefix/images/redicon.png</normaloff>:/newPrefix/images/redicon.png</iconset>
        </property>
        <property name="flat">
         <bool>true</bool>
        </property>
       </widget>
       <widget class="QTableWidget" name="tableWidgetConnectionCount">
        <property name="geometry">
         <rect>
          <x>20</x>
          <y>70</y>
          <width>241</width>
          <height>241</height>
         </rect>
        </property>
        <property name="palette">
         <palette>
          <active>
           <colorrole role="Base">
            <brush brushstyle="SolidPattern">
             <color alpha="255">
              <red>212</red>
              <green>208</green>
              <blue>200</blue>
             </color>
            </brush>
           </colorrole>
          </active>
          <inactive>
           <colorrole role="Base">
            <brush brushstyle="SolidPattern">
             <color alpha="255">
              <red>212</red>
              <green>208</green>
              <blue>200</blue>
             </color>
            </brush>
           </colorrole>
          </inactive>
          <disabled>
           <colorrole role="Base">
            <brush brushstyle="SolidPattern">
             <color alpha="255">
              <red>212</red>
              <green>208</green>
              <blue>200</blue>
             </color>
            </brush>
           </colorrole>
          </disabled>
         </palette>
        </property>
        <property name="frameShape">
         <enum>QFrame::Box</enum>
        </property>
        <property name="frameShadow">
         <enum>QFrame::Plain</enum>
        </property>
        <property name="showDropIndicator" stdset="0">
         <bool>false</bool>
        </property>
        <property name="alternatingRowColors">
         <bool>true</bool>
        </property>
        <property name="selectionMode">
         <enum>QAbstractItemView::NoSelection</enum>
        </property>
        <attribute name="horizontalHeaderCascadingSectionResizes">
         <bool>true</bool>
        </attribute>
        <attribute name="horizontalHeaderHighlightSections">
         <bool>false</bool>
        </attribute>
        <attribute name="horizontalHeaderStretchLastSection">
         <bool>true</bool>
        </attribute>
        <attribute name="verticalHeaderVisible">
         <bool>false</bool>
        </attribute>
        <column>
         <property name="text">
          <string>Stream #</string>
         </property>
        </column>
        <column>
         <property name="text">
          <string>Connections</string>
         </property>
        </column>
       </widget>
       <widget class="QLabel" name="labelTotalConnections">
        <property name="geometry">
         <rect>
          <x>20</x>
          <y>30</y>
          <width>401</width>
          <height>16</height>
         </rect>
        </property>
        <property name="text">
         <string>Total connections:</string>
        </property>
       </widget>
       <widget class="QLabel" name="labelStartupTime">
        <property name="geometry">
         <rect>
          <x>320</x>
          <y>110</y>
          <width>331</width>
          <height>20</height>
         </rect>
        </property>
        <property name="text">
         <string>Since startup:</string>
        </property>
       </widget>
       <widget class="QLabel" name="labelMessageCount">
        <property name="geometry">
         <rect>
          <x>350</x>
          <y>130</y>
          <width>361</width>
          <height>16</height>
         </rect>
        </property>
        <property name="text">
         <string>Processed 0 person-to-person messages.</string>
        </property>
       </widget>
       <widget class="QLabel" name="labelPubkeyCount">
        <property name="geometry">
         <rect>
          <x>350</x>
          <y>170</y>
          <width>331</width>
          <height>16</height>
         </rect>
        </property>
        <property name="text">
         <string>Processed 0 public keys.</string>
        </property>
       </widget>
       <widget class="QLabel" name="labelBroadcastCount">
        <property name="geometry">
         <rect>
          <x>350</x>
          <y>150</y>
          <width>351</width>
          <height>16</height>
         </rect>
        </property>
        <property name="text">
         <string>Processed 0 broadcasts.</string>
        </property>
       </widget>
       <widget class="QLabel" name="labelLookupsPerSecond">
        <property name="geometry">
         <rect>
          <x>320</x>
          <y>250</y>
          <width>291</width>
          <height>16</height>
         </rect>
        </property>
        <property name="text">
         <string>Inventory lookups per second: 0</string>
        </property>
       </widget>
       <widget class="QLabel" name="labelBytesRecvCount">
        <property name="geometry">
         <rect>
          <x>350</x>
          <y>210</y>
          <width>251</width>
          <height>16</height>
         </rect>
        </property>
        <property name="text">
         <string>Down: 0 KB/s</string>
        </property>
       </widget>
       <widget class="QLabel" name="labelBytesSentCount">
        <property name="geometry">
         <rect>
          <x>350</x>
          <y>230</y>
          <width>251</width>
          <height>16</height>
         </rect>
        </property>
        <property name="text">
         <string>Up: 0 KB/s</string>
        </property>
       </widget>
      </widget>
     </widget>
    </item>
   </layout>
  </widget>
  <widget class="QMenuBar" name="menubar">
   <property name="geometry">
    <rect>
     <x>0</x>
     <y>0</y>
     <width>885</width>
     <height>27</height>
    </rect>
   </property>
   <widget class="QMenu" name="menuFile">
    <property name="title">
     <string>File</string>
    </property>
    <addaction name="actionManageKeys"/>
    <addaction name="actionDeleteAllTrashedMessages"/>
    <addaction name="actionRegenerateDeterministicAddresses"/>
    <addaction name="actionExit"/>
   </widget>
   <widget class="QMenu" name="menuSettings">
    <property name="title">
     <string>Settings</string>
    </property>
    <addaction name="actionSettings"/>
   </widget>
   <widget class="QMenu" name="menuHelp">
    <property name="title">
     <string>Help</string>
    </property>
    <addaction name="actionHelp"/>
    <addaction name="actionAbout"/>
   </widget>
   <addaction name="menuFile"/>
   <addaction name="menuSettings"/>
   <addaction name="menuHelp"/>
  </widget>
  <widget class="QStatusBar" name="statusbar">
   <property name="maximumSize">
    <size>
     <width>16777215</width>
     <height>22</height>
    </size>
   </property>
  </widget>
  <action name="actionImport_keys">
   <property name="text">
    <string>Import keys</string>
   </property>
  </action>
  <action name="actionManageKeys">
   <property name="checkable">
    <bool>false</bool>
   </property>
   <property name="enabled">
    <bool>true</bool>
   </property>
   <property name="icon">
    <iconset theme="dialog-password">
     <normaloff/>
    </iconset>
   </property>
   <property name="text">
    <string>Manage keys</string>
   </property>
  </action>
  <action name="actionExit">
   <property name="icon">
    <iconset theme="application-exit">
     <normaloff/>
    </iconset>
   </property>
   <property name="text">
    <string>Quit</string>
   </property>
   <property name="shortcut">
    <string>Ctrl+Q</string>
   </property>
  </action>
  <action name="actionHelp">
   <property name="icon">
    <iconset theme="help-contents">
     <normaloff/>
    </iconset>
   </property>
   <property name="text">
    <string>Help</string>
   </property>
   <property name="shortcut">
    <string>F1</string>
   </property>
  </action>
  <action name="actionAbout">
   <property name="icon">
    <iconset theme="help-about">
     <normaloff/>
    </iconset>
   </property>
   <property name="text">
    <string>About</string>
   </property>
  </action>
  <action name="actionSettings">
   <property name="icon">
    <iconset theme="document-properties">
     <normaloff/>
    </iconset>
   </property>
   <property name="text">
    <string>Settings</string>
   </property>
  </action>
  <action name="actionRegenerateDeterministicAddresses">
   <property name="icon">
    <iconset theme="view-refresh">
     <normaloff/>
    </iconset>
   </property>
   <property name="text">
    <string>Regenerate deterministic addresses</string>
   </property>
  </action>
  <action name="actionDeleteAllTrashedMessages">
   <property name="icon">
    <iconset theme="user-trash">
     <normaloff/>
    </iconset>
   </property>
   <property name="text">
    <string>Delete all trashed messages</string>
   </property>
  </action>
  <action name="actionJoinChan">
   <property name="icon">
    <iconset theme="contact-new">
     <normaloff/>
    </iconset>
   </property>
   <property name="text">
    <string>Join / Create chan</string>
   </property>
  </action>
 </widget>
 <tabstops>
  <tabstop>tableWidgetInbox</tabstop>
  <tabstop>textEditInboxMessage</tabstop>
  <tabstop>comboBoxSendFrom</tabstop>
  <tabstop>lineEditTo</tabstop>
  <tabstop>lineEditSubject</tabstop>
  <tabstop>textEditMessage</tabstop>
  <tabstop>pushButtonSend</tabstop>
  <tabstop>pushButtonAddSubscription</tabstop>
  <tabstop>radioButtonBlacklist</tabstop>
  <tabstop>radioButtonWhitelist</tabstop>
  <tabstop>pushButtonAddBlacklist</tabstop>
  <tabstop>tableWidgetBlacklist</tabstop>
  <tabstop>tableWidgetConnectionCount</tabstop>
  <tabstop>pushButtonStatusIcon</tabstop>
 </tabstops>
 <resources>
  <include location="bitmessage_icons.qrc"/>
 </resources>
 <connections/>
</ui><|MERGE_RESOLUTION|>--- conflicted
+++ resolved
@@ -54,7 +54,7 @@
        <enum>QTabWidget::Rounded</enum>
       </property>
       <property name="currentIndex">
-       <number>0</number>
+       <number>1</number>
       </property>
       <widget class="QWidget" name="inbox">
        <attribute name="icon">
@@ -213,7 +213,6 @@
        <attribute name="title">
         <string>Send</string>
        </attribute>
-<<<<<<< HEAD
        <layout class="QGridLayout" name="gridLayout_11">
         <item row="0" column="0">
          <layout class="QHBoxLayout" name="horizontalLayout">
@@ -295,11 +294,39 @@
              <attribute name="title">
               <string>Send ordinary Message</string>
              </attribute>
-             <layout class="QGridLayout" name="gridLayout_8">
+             <layout class="QGridLayout" name="gridLayout_7">
               <item row="0" column="0">
                <layout class="QVBoxLayout" name="verticalLayout">
                 <item>
                  <layout class="QGridLayout" name="gridLayout_2">
+                  <item row="2" column="0">
+                   <widget class="QLabel" name="label_3">
+                    <property name="text">
+                     <string>Subject:</string>
+                    </property>
+                   </widget>
+                  </item>
+                  <item row="0" column="0">
+                   <widget class="QLabel" name="label_2">
+                    <property name="text">
+                     <string>From:</string>
+                    </property>
+                   </widget>
+                  </item>
+                  <item row="2" column="1">
+                   <widget class="QLineEdit" name="lineEditSubject">
+                    <property name="text">
+                     <string/>
+                    </property>
+                   </widget>
+                  </item>
+                  <item row="1" column="0">
+                   <widget class="QLabel" name="label">
+                    <property name="text">
+                     <string>To:</string>
+                    </property>
+                   </widget>
+                  </item>
                   <item row="0" column="1">
                    <widget class="QComboBox" name="comboBoxSendFrom">
                     <property name="minimumSize">
@@ -310,36 +337,8 @@
                     </property>
                    </widget>
                   </item>
-                  <item row="1" column="0">
-                   <widget class="QLabel" name="label">
-                    <property name="text">
-                     <string>To:</string>
-                    </property>
-                   </widget>
-                  </item>
                   <item row="1" column="1">
                    <widget class="QLineEdit" name="lineEditTo"/>
-                  </item>
-                  <item row="2" column="0">
-                   <widget class="QLabel" name="label_3">
-                    <property name="text">
-                     <string>Subject:</string>
-                    </property>
-                   </widget>
-                  </item>
-                  <item row="0" column="0">
-                   <widget class="QLabel" name="label_2">
-                    <property name="text">
-                     <string>From:</string>
-                    </property>
-                   </widget>
-                  </item>
-                  <item row="2" column="1">
-                   <widget class="QLineEdit" name="lineEditSubject">
-                    <property name="text">
-                     <string/>
-                    </property>
-                   </widget>
                   </item>
                  </layout>
                 </item>
@@ -355,11 +354,135 @@
                  </widget>
                 </item>
                 <item>
-                 <widget class="QPushButton" name="pushButtonSend">
-                  <property name="text">
-                   <string>Send</string>
-                  </property>
-                 </widget>
+                 <layout class="QHBoxLayout" name="horizontalLayout_5">
+                  <item>
+                   <widget class="QPushButton" name="pushButtonTTL">
+                    <property name="sizePolicy">
+                     <sizepolicy hsizetype="Fixed" vsizetype="Fixed">
+                      <horstretch>0</horstretch>
+                      <verstretch>0</verstretch>
+                     </sizepolicy>
+                    </property>
+                    <property name="maximumSize">
+                     <size>
+                      <width>32</width>
+                      <height>16777215</height>
+                     </size>
+                    </property>
+                    <property name="palette">
+                     <palette>
+                      <active>
+                       <colorrole role="ButtonText">
+                        <brush brushstyle="SolidPattern">
+                         <color alpha="255">
+                          <red>0</red>
+                          <green>0</green>
+                          <blue>255</blue>
+                         </color>
+                        </brush>
+                       </colorrole>
+                      </active>
+                      <inactive>
+                       <colorrole role="ButtonText">
+                        <brush brushstyle="SolidPattern">
+                         <color alpha="255">
+                          <red>0</red>
+                          <green>0</green>
+                          <blue>255</blue>
+                         </color>
+                        </brush>
+                       </colorrole>
+                      </inactive>
+                      <disabled>
+                       <colorrole role="ButtonText">
+                        <brush brushstyle="SolidPattern">
+                         <color alpha="255">
+                          <red>120</red>
+                          <green>120</green>
+                          <blue>120</blue>
+                         </color>
+                        </brush>
+                       </colorrole>
+                      </disabled>
+                     </palette>
+                    </property>
+                    <property name="font">
+                     <font>
+                      <underline>true</underline>
+                     </font>
+                    </property>
+                    <property name="text">
+                     <string>TTL:</string>
+                    </property>
+                    <property name="flat">
+                     <bool>true</bool>
+                    </property>
+                   </widget>
+                  </item>
+                  <item>
+                   <widget class="QSlider" name="horizontalSliderTTL">
+                    <property name="minimumSize">
+                     <size>
+                      <width>35</width>
+                      <height>0</height>
+                     </size>
+                    </property>
+                    <property name="maximumSize">
+                     <size>
+                      <width>70</width>
+                      <height>16777215</height>
+                     </size>
+                    </property>
+                    <property name="orientation">
+                     <enum>Qt::Horizontal</enum>
+                    </property>
+                    <property name="invertedAppearance">
+                     <bool>false</bool>
+                    </property>
+                    <property name="invertedControls">
+                     <bool>false</bool>
+                    </property>
+                   </widget>
+                  </item>
+                  <item>
+                   <widget class="QLabel" name="labelHumanFriendlyTTLDescription">
+                    <property name="sizePolicy">
+                     <sizepolicy hsizetype="Fixed" vsizetype="Preferred">
+                      <horstretch>0</horstretch>
+                      <verstretch>0</verstretch>
+                     </sizepolicy>
+                    </property>
+                    <property name="minimumSize">
+                     <size>
+                      <width>45</width>
+                      <height>0</height>
+                     </size>
+                    </property>
+                    <property name="maximumSize">
+                     <size>
+                      <width>45</width>
+                      <height>16777215</height>
+                     </size>
+                    </property>
+                    <property name="text">
+                     <string>X days</string>
+                    </property>
+                   </widget>
+                  </item>
+                  <item>
+                   <widget class="QPushButton" name="pushButtonSend">
+                    <property name="maximumSize">
+                     <size>
+                      <width>16777215</width>
+                      <height>16777215</height>
+                     </size>
+                    </property>
+                    <property name="text">
+                     <string>Send</string>
+                    </property>
+                   </widget>
+                  </item>
+                 </layout>
                 </item>
                </layout>
               </item>
@@ -432,268 +555,6 @@
            </widget>
           </item>
          </layout>
-=======
-       <layout class="QGridLayout" name="gridLayout_2">
-        <item row="3" column="2">
-         <widget class="QPushButton" name="pushButtonLoadFromAddressBook">
-          <property name="font">
-           <font>
-            <pointsize>7</pointsize>
-           </font>
-          </property>
-          <property name="text">
-           <string>Load from Address book</string>
-          </property>
-         </widget>
-        </item>
-        <item row="4" column="0">
-         <widget class="QLabel" name="label_3">
-          <property name="text">
-           <string>Subject:</string>
-          </property>
-         </widget>
-        </item>
-        <item row="7" column="8">
-         <widget class="QPushButton" name="pushButtonSend">
-          <property name="text">
-           <string>Send</string>
-          </property>
-         </widget>
-        </item>
-        <item row="7" column="6">
-         <widget class="QSlider" name="horizontalSliderTTL">
-          <property name="minimumSize">
-           <size>
-            <width>35</width>
-            <height>0</height>
-           </size>
-          </property>
-          <property name="maximumSize">
-           <size>
-            <width>70</width>
-            <height>16777215</height>
-           </size>
-          </property>
-          <property name="orientation">
-           <enum>Qt::Horizontal</enum>
-          </property>
-          <property name="invertedAppearance">
-           <bool>false</bool>
-          </property>
-          <property name="invertedControls">
-           <bool>false</bool>
-          </property>
-         </widget>
-        </item>
-        <item row="6" column="0">
-         <spacer name="verticalSpacer">
-          <property name="orientation">
-           <enum>Qt::Vertical</enum>
-          </property>
-          <property name="sizeHint" stdset="0">
-           <size>
-            <width>20</width>
-            <height>297</height>
-           </size>
-          </property>
-         </spacer>
-        </item>
-        <item row="2" column="1">
-         <widget class="QComboBox" name="comboBoxSendFrom">
-          <property name="minimumSize">
-           <size>
-            <width>300</width>
-            <height>0</height>
-           </size>
-          </property>
-         </widget>
-        </item>
-        <item row="7" column="7">
-         <widget class="QLabel" name="labelHumanFriendlyTTLDescription">
-          <property name="sizePolicy">
-           <sizepolicy hsizetype="Fixed" vsizetype="Preferred">
-            <horstretch>0</horstretch>
-            <verstretch>0</verstretch>
-           </sizepolicy>
-          </property>
-          <property name="minimumSize">
-           <size>
-            <width>45</width>
-            <height>0</height>
-           </size>
-          </property>
-          <property name="maximumSize">
-           <size>
-            <width>45</width>
-            <height>16777215</height>
-           </size>
-          </property>
-          <property name="text">
-           <string>X days</string>
-          </property>
-         </widget>
-        </item>
-        <item row="5" column="0">
-         <widget class="QLabel" name="label_4">
-          <property name="text">
-           <string>Message:</string>
-          </property>
-         </widget>
-        </item>
-        <item row="3" column="0">
-         <widget class="QLabel" name="label">
-          <property name="text">
-           <string>To:</string>
-          </property>
-         </widget>
-        </item>
-        <item row="0" column="1">
-         <widget class="QRadioButton" name="radioButtonSpecific">
-          <property name="text">
-           <string>Send to one or more specific people</string>
-          </property>
-          <property name="checked">
-           <bool>true</bool>
-          </property>
-         </widget>
-        </item>
-        <item row="7" column="1" colspan="4">
-         <widget class="QLabel" name="labelSendBroadcastWarning">
-          <property name="enabled">
-           <bool>true</bool>
-          </property>
-          <property name="sizePolicy">
-           <sizepolicy hsizetype="Ignored" vsizetype="Preferred">
-            <horstretch>0</horstretch>
-            <verstretch>0</verstretch>
-           </sizepolicy>
-          </property>
-          <property name="text">
-           <string>Be aware that broadcasts are only encrypted with your address. Anyone who knows your address can read them.</string>
-          </property>
-          <property name="indent">
-           <number>-1</number>
-          </property>
-         </widget>
-        </item>
-        <item row="1" column="1" colspan="2">
-         <widget class="QRadioButton" name="radioButtonBroadcast">
-          <property name="text">
-           <string>Broadcast to everyone who is subscribed to your address</string>
-          </property>
-         </widget>
-        </item>
-        <item row="7" column="5">
-         <widget class="QPushButton" name="pushButtonTTL">
-          <property name="sizePolicy">
-           <sizepolicy hsizetype="Fixed" vsizetype="Fixed">
-            <horstretch>0</horstretch>
-            <verstretch>0</verstretch>
-           </sizepolicy>
-          </property>
-          <property name="maximumSize">
-           <size>
-            <width>32</width>
-            <height>16777215</height>
-           </size>
-          </property>
-          <property name="palette">
-           <palette>
-            <active>
-             <colorrole role="ButtonText">
-              <brush brushstyle="SolidPattern">
-               <color alpha="255">
-                <red>0</red>
-                <green>0</green>
-                <blue>255</blue>
-               </color>
-              </brush>
-             </colorrole>
-            </active>
-            <inactive>
-             <colorrole role="ButtonText">
-              <brush brushstyle="SolidPattern">
-               <color alpha="255">
-                <red>0</red>
-                <green>0</green>
-                <blue>255</blue>
-               </color>
-              </brush>
-             </colorrole>
-            </inactive>
-            <disabled>
-             <colorrole role="ButtonText">
-              <brush brushstyle="SolidPattern">
-               <color alpha="255">
-                <red>120</red>
-                <green>120</green>
-                <blue>120</blue>
-               </color>
-              </brush>
-             </colorrole>
-            </disabled>
-           </palette>
-          </property>
-          <property name="font">
-           <font>
-            <underline>true</underline>
-           </font>
-          </property>
-          <property name="text">
-           <string>TTL:</string>
-          </property>
-          <property name="flat">
-           <bool>true</bool>
-          </property>
-         </widget>
-        </item>
-        <item row="2" column="0">
-         <widget class="QLabel" name="label_2">
-          <property name="text">
-           <string>From:</string>
-          </property>
-         </widget>
-        </item>
-        <item row="3" column="1">
-         <widget class="QLineEdit" name="lineEditTo"/>
-        </item>
-        <item row="5" column="1" rowspan="2" colspan="8">
-         <widget class="QTextEdit" name="textEditMessage">
-          <property name="html">
-           <string>&lt;!DOCTYPE HTML PUBLIC &quot;-//W3C//DTD HTML 4.0//EN&quot; &quot;http://www.w3.org/TR/REC-html40/strict.dtd&quot;&gt;
-&lt;html&gt;&lt;head&gt;&lt;meta name=&quot;qrichtext&quot; content=&quot;1&quot; /&gt;&lt;style type=&quot;text/css&quot;&gt;
-p, li { white-space: pre-wrap; }
-&lt;/style&gt;&lt;/head&gt;&lt;body style=&quot; font-family:'MS Shell Dlg 2'; font-size:9pt; font-weight:400; font-style:normal;&quot;&gt;
-&lt;p style=&quot;-qt-paragraph-type:empty; margin-top:0px; margin-bottom:0px; margin-left:0px; margin-right:0px; -qt-block-indent:0; text-indent:0px;&quot;&gt;&lt;br /&gt;&lt;/p&gt;&lt;/body&gt;&lt;/html&gt;</string>
-          </property>
-         </widget>
-        </item>
-        <item row="3" column="3">
-         <widget class="QPushButton" name="pushButtonFetchNamecoinID">
-          <property name="font">
-           <font>
-            <pointsize>7</pointsize>
-           </font>
-          </property>
-          <property name="text">
-           <string>Fetch Namecoin ID</string>
-          </property>
-         </widget>
-        </item>
-        <item row="2" column="2" colspan="7">
-         <widget class="QLabel" name="labelFrom">
-          <property name="text">
-           <string/>
-          </property>
-         </widget>
-        </item>
-        <item row="4" column="1" colspan="8">
-         <widget class="QLineEdit" name="lineEditSubject">
-          <property name="text">
-           <string/>
-          </property>
-         </widget>
->>>>>>> bbb8c645
         </item>
        </layout>
       </widget>
@@ -1544,7 +1405,6 @@
   <tabstop>lineEditTo</tabstop>
   <tabstop>lineEditSubject</tabstop>
   <tabstop>textEditMessage</tabstop>
-  <tabstop>pushButtonSend</tabstop>
   <tabstop>pushButtonAddSubscription</tabstop>
   <tabstop>radioButtonBlacklist</tabstop>
   <tabstop>radioButtonWhitelist</tabstop>
