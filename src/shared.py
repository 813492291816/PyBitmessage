softwareVersion = '0.3.5'
verbose = 1
maximumAgeOfAnObjectThatIAmWillingToAccept = 216000  # Equals two days and 12 hours.
lengthOfTimeToLeaveObjectsInInventory = 237600  # Equals two days and 18 hours. This should be longer than maximumAgeOfAnObjectThatIAmWillingToAccept so that we don't process messages twice.
lengthOfTimeToHoldOnToAllPubkeys = 2419200  # Equals 4 weeks. You could make this longer if you want but making it shorter would not be advisable because there is a very small possibility that it could keep you from obtaining a needed pubkey for a period of time.
maximumAgeOfObjectsThatIAdvertiseToOthers = 216000  # Equals two days and 12 hours
maximumAgeOfNodesThatIAdvertiseToOthers = 10800  # Equals three hours
useVeryEasyProofOfWorkForTesting = False  # If you set this to True while on the normal network, you won't be able to send or sometimes receive messages.


# Libraries.
import collections
import ConfigParser
import os
import pickle
import Queue
import random
import socket
import sys
import stat
import threading
import time
from os import path, environ

# Project imports.
from addresses import *
import highlevelcrypto
import shared
import helper_startup



config = ConfigParser.SafeConfigParser()
myECCryptorObjects = {}
MyECSubscriptionCryptorObjects = {}
myAddressesByHash = {} #The key in this dictionary is the RIPE hash which is encoded in an address and value is the address itself.
broadcastSendersForWhichImWatching = {}
workerQueue = Queue.Queue()
sqlSubmitQueue = Queue.Queue() #SQLITE3 is so thread-unsafe that they won't even let you call it from different threads using your own locks. SQL objects can only be called from one thread.
sqlReturnQueue = Queue.Queue()
sqlLock = threading.Lock()
UISignalQueue = Queue.Queue()
addressGeneratorQueue = Queue.Queue()
knownNodesLock = threading.Lock()
knownNodes = {}
sendDataQueues = [] #each sendData thread puts its queue in this list.
inventory = {} #of objects (like msg payloads and pubkey payloads) Does not include protocol headers (the first 24 bytes of each packet).
inventoryLock = threading.Lock() #Guarantees that two receiveDataThreads don't receive and process the same message concurrently (probably sent by a malicious individual)
printLock = threading.Lock()
appdata = '' #holds the location of the application data storage directory
statusIconColor = 'red'
connectedHostsList = {} #List of hosts to which we are connected. Used to guarantee that the outgoingSynSender threads won't connect to the same remote node twice.
shutdown = 0 #Set to 1 by the doCleanShutdown function. Used to tell the proof of work worker threads to exit.
alreadyAttemptedConnectionsList = {
}  # This is a list of nodes to which we have already attempted a connection
alreadyAttemptedConnectionsListLock = threading.Lock()
alreadyAttemptedConnectionsListResetTime = int(
    time.time())  # used to clear out the alreadyAttemptedConnectionsList periodically so that we will retry connecting to hosts to which we have already tried to connect.
numberOfObjectsThatWeHaveYetToCheckAndSeeWhetherWeAlreadyHavePerPeer = {}
neededPubkeys = {}
eightBytesOfRandomDataUsedToDetectConnectionsToSelf = pack(
    '>Q', random.randrange(1, 18446744073709551615))
successfullyDecryptMessageTimings = [
    ]  # A list of the amounts of time it took to successfully decrypt msg messages
apiAddressGeneratorReturnQueue = Queue.Queue(
    )  # The address generator thread uses this queue to get information back to the API thread.
ackdataForWhichImWatching = {}
clientHasReceivedIncomingConnections = False #used by API command clientStatus
numberOfMessagesProcessed = 0
numberOfBroadcastsProcessed = 0
numberOfPubkeysProcessed = 0

#If changed, these values will cause particularly unexpected behavior: You won't be able to either send or receive messages because the proof of work you do (or demand) won't match that done or demanded by others. Don't change them!
networkDefaultProofOfWorkNonceTrialsPerByte = 320 #The amount of work that should be performed (and demanded) per byte of the payload. Double this number to double the work.
networkDefaultPayloadLengthExtraBytes = 14000 #To make sending short messages a little more difficult, this value is added to the payload length for use in calculating the proof of work target.

# Remember here the RPC port read from namecoin.conf so we can restore to
# it as default whenever the user changes the "method" selection for
# namecoin integration to "namecoind".
namecoinDefaultRpcPort = "8336"

# When using py2exe or py2app, the variable frozen is added to the sys
# namespace.  This can be used to setup a different code path for 
# binary distributions vs source distributions.
frozen = getattr(sys,'frozen', None)

def isInSqlInventory(hash):
    t = (hash,)
    shared.sqlLock.acquire()
    shared.sqlSubmitQueue.put('''select hash from inventory where hash=?''')
    shared.sqlSubmitQueue.put(t)
    queryreturn = shared.sqlReturnQueue.get()
    shared.sqlLock.release()
    if queryreturn == []:
        return False
    else:
        return True

def assembleVersionMessage(remoteHost, remotePort, myStreamNumber):
    payload = ''
    payload += pack('>L', 2)  # protocol version.
    payload += pack('>q', 1)  # bitflags of the services I offer.
    payload += pack('>q', int(time.time()))

    payload += pack(
        '>q', 1)  # boolservices of remote connection. How can I even know this for sure? This is probably ignored by the remote host.
    payload += '\x00\x00\x00\x00\x00\x00\x00\x00\x00\x00\xFF\xFF' + \
        socket.inet_aton(remoteHost)
    payload += pack('>H', remotePort)  # remote IPv6 and port

    payload += pack('>q', 1)  # bitflags of the services I offer.
    payload += '\x00\x00\x00\x00\x00\x00\x00\x00\x00\x00\xFF\xFF' + pack(
        '>L', 2130706433)  # = 127.0.0.1. This will be ignored by the remote host. The actual remote connected IP will be used.
    payload += pack('>H', shared.config.getint(
        'bitmessagesettings', 'port'))  # my external IPv6 and port

    random.seed()
    payload += eightBytesOfRandomDataUsedToDetectConnectionsToSelf
    userAgent = '/PyBitmessage:' + shared.softwareVersion + '/'
    payload += encodeVarint(len(userAgent))
    payload += userAgent
    payload += encodeVarint(
        1)  # The number of streams about which I care. PyBitmessage currently only supports 1 per connection.
    payload += encodeVarint(myStreamNumber)

    datatosend = '\xe9\xbe\xb4\xd9'  # magic bits, slighly different from Bitcoin's magic bits.
    datatosend = datatosend + 'version\x00\x00\x00\x00\x00'  # version command
    datatosend = datatosend + pack('>L', len(payload))  # payload length
    datatosend = datatosend + hashlib.sha512(payload).digest()[0:4]
    return datatosend + payload

def lookupAppdataFolder():
    APPNAME = "PyBitmessage"
<<<<<<< HEAD
    if sys.platform == 'darwin':
=======
    from os import path, environ
    if "BITMESSAGE_HOME" in environ:
        dataFolder = environ["BITMESSAGE_HOME"]
        if dataFolder[-1] not in [os.path.sep, os.path.altsep]:
            dataFolder += os.path.sep
    elif sys.platform == 'darwin':
>>>>>>> 732d7c99
        if "HOME" in environ:
            dataFolder = path.join(os.environ["HOME"], "Library/Application Support/", APPNAME) + '/'
        else:
            stringToLog = 'Could not find home folder, please report this message and your OS X version to the BitMessage Github.'
            if 'logger' in globals():
                logger.critical(stringToLog)
            else:
                print stringToLog
            sys.exit()

    elif 'win32' in sys.platform or 'win64' in sys.platform:
        dataFolder = path.join(environ['APPDATA'], APPNAME) + '\\'
    else:
        from shutil import move
        try:
            dataFolder = path.join(environ["XDG_CONFIG_HOME"], APPNAME)
        except KeyError:
            dataFolder = path.join(environ["HOME"], ".config", APPNAME)

        # Migrate existing data to the proper location if this is an existing install
        try:
            move(path.join(environ["HOME"], ".%s" % APPNAME), dataFolder)
            stringToLog = "Moving data folder to %s" % (dataFolder)
            if 'logger' in globals():
                logger.info(stringToLog)
            else:
                print stringToLog
        except IOError:
            # Old directory may not exist.
            pass
        dataFolder = dataFolder + '/'
    return dataFolder

def isAddressInMyAddressBook(address):
    t = (address,)
    sqlLock.acquire()
    sqlSubmitQueue.put('''select address from addressbook where address=?''')
    sqlSubmitQueue.put(t)
    queryreturn = sqlReturnQueue.get()
    sqlLock.release()
    return queryreturn != []

#At this point we should really just have a isAddressInMy(book, address)...
def isAddressInMySubscriptionsList(address):
    t = (str(address),) # As opposed to Qt str
    sqlLock.acquire()
    sqlSubmitQueue.put('''select * from subscriptions where address=?''')
    sqlSubmitQueue.put(t)
    queryreturn = sqlReturnQueue.get()
    sqlLock.release()
    return queryreturn != []

def isAddressInMyAddressBookSubscriptionsListOrWhitelist(address):
    if isAddressInMyAddressBook(address):
        return True

    sqlLock.acquire()
    sqlSubmitQueue.put('''SELECT address FROM whitelist where address=? and enabled = '1' ''')
    sqlSubmitQueue.put((address,))
    queryreturn = sqlReturnQueue.get()
    sqlLock.release()
    if queryreturn <> []:
        return True

    sqlLock.acquire()
    sqlSubmitQueue.put('''select address from subscriptions where address=? and enabled = '1' ''')
    sqlSubmitQueue.put((address,))
    queryreturn = sqlReturnQueue.get()
    sqlLock.release()
    if queryreturn <> []:
        return True
    return False

def safeConfigGetBoolean(section,field):
    try:
        return config.getboolean(section,field)
    except Exception, err:
        return False

def decodeWalletImportFormat(WIFstring):
    fullString = arithmetic.changebase(WIFstring,58,256)
    privkey = fullString[:-4]
    if fullString[-4:] != hashlib.sha256(hashlib.sha256(privkey).digest()).digest()[:4]:
        logger.critical('Major problem! When trying to decode one of your private keys, the checksum '
                     'failed. Here is the PRIVATE key: %s' % str(WIFstring))
        return ""
    else:
        #checksum passed
        if privkey[0] == '\x80':
            return privkey[1:]
        else:
            logger.critical('Major problem! When trying to decode one of your private keys, the '
                         'checksum passed but the key doesn\'t begin with hex 80. Here is the '
                         'PRIVATE key: %s' % str(WIFstring))
            return ""


def reloadMyAddressHashes():
    logger.debug('reloading keys from keys.dat file')
    myECCryptorObjects.clear()
    myAddressesByHash.clear()
    #myPrivateKeys.clear()

    keyfileSecure = checkSensitiveFilePermissions(appdata + 'keys.dat')
    configSections = config.sections()
    hasEnabledKeys = False
    for addressInKeysFile in configSections:
        if addressInKeysFile <> 'bitmessagesettings':
            isEnabled = config.getboolean(addressInKeysFile, 'enabled')
            if isEnabled:
                hasEnabledKeys = True
                status,addressVersionNumber,streamNumber,hash = decodeAddress(addressInKeysFile)
                if addressVersionNumber == 2 or addressVersionNumber == 3 or addressVersionNumber == 4:
                    # Returns a simple 32 bytes of information encoded in 64 Hex characters,
                    # or null if there was an error.
                    privEncryptionKey = decodeWalletImportFormat(
                            config.get(addressInKeysFile, 'privencryptionkey')).encode('hex')

                    if len(privEncryptionKey) == 64:#It is 32 bytes encoded as 64 hex characters
                        myECCryptorObjects[hash] = highlevelcrypto.makeCryptor(privEncryptionKey)
                        myAddressesByHash[hash] = addressInKeysFile

                else:
                    logger.error('Error in reloadMyAddressHashes: Can\'t handle address versions other than 2, 3, or 4.\n')

    if not keyfileSecure:
        fixSensitiveFilePermissions(appdata + 'keys.dat', hasEnabledKeys)

def reloadBroadcastSendersForWhichImWatching():
    logger.debug('reloading subscriptions...')
    broadcastSendersForWhichImWatching.clear()
    MyECSubscriptionCryptorObjects.clear()
    sqlLock.acquire()
    sqlSubmitQueue.put('SELECT address FROM subscriptions where enabled=1')
    sqlSubmitQueue.put('')
    queryreturn = sqlReturnQueue.get()
    sqlLock.release()
    for row in queryreturn:
        address, = row
        status,addressVersionNumber,streamNumber,hash = decodeAddress(address)
        if addressVersionNumber == 2:
            broadcastSendersForWhichImWatching[hash] = 0
        #Now, for all addresses, even version 2 addresses, we should create Cryptor objects in a dictionary which we will use to attempt to decrypt encrypted broadcast messages.
        privEncryptionKey = hashlib.sha512(encodeVarint(addressVersionNumber)+encodeVarint(streamNumber)+hash).digest()[:32]
        MyECSubscriptionCryptorObjects[hash] = highlevelcrypto.makeCryptor(privEncryptionKey.encode('hex'))

def doCleanShutdown():
    global shutdown
    shutdown = 1 #Used to tell proof of work worker threads to exit.    
    knownNodesLock.acquire()
    UISignalQueue.put(('updateStatusBar','Saving the knownNodes list of peers to disk...'))
    output = open(appdata + 'knownnodes.dat', 'wb')
    logger.info('finished opening knownnodes.dat. Now pickle.dump')
    pickle.dump(knownNodes, output)
    logger.info('Completed pickle.dump. Closing output...')
    output.close()
    knownNodesLock.release()
    logger.info('Finished closing knownnodes.dat output file.')
    UISignalQueue.put(('updateStatusBar','Done saving the knownNodes list of peers to disk.'))

    broadcastToSendDataQueues((0, 'shutdown', 'all'))

    logger.info('Flushing inventory in memory out to disk...')
    UISignalQueue.put((
        'updateStatusBar',
        'Flushing inventory in memory out to disk. This should normally only take a second...'))
    flushInventory()

    # This one last useless query will guarantee that the previous flush committed before we close
    # the program.
    sqlLock.acquire()
    sqlSubmitQueue.put('SELECT address FROM subscriptions')
    sqlSubmitQueue.put('')
    sqlReturnQueue.get()
    sqlSubmitQueue.put('exit')
    sqlLock.release()
    logger.info('Finished flushing inventory.')

    # Wait long enough to guarantee that any running proof of work worker threads will check the
    # shutdown variable and exit. If the main thread closes before they do then they won't stop.
    time.sleep(.25) 

    if safeConfigGetBoolean('bitmessagesettings','daemon'):
        logger.info('Clean shutdown complete.')
        os._exit(0)

# When you want to command a sendDataThread to do something, like shutdown or send some data, this
# function puts your data into the queues for each of the sendDataThreads. The sendDataThreads are
# responsible for putting their queue into (and out of) the sendDataQueues list.
def broadcastToSendDataQueues(data):
    # logger.debug('running broadcastToSendDataQueues')
    for q in sendDataQueues:
        q.put((data))
        
def flushInventory():
    #Note that the singleCleanerThread clears out the inventory dictionary from time to time, although it only clears things that have been in the dictionary for a long time. This clears the inventory dictionary Now.
    sqlLock.acquire()
    for hash, storedValue in inventory.items():
        objectType, streamNumber, payload, receivedTime = storedValue
        t = (hash,objectType,streamNumber,payload,receivedTime,'')
        sqlSubmitQueue.put('''INSERT INTO inventory VALUES (?,?,?,?,?,?)''')
        sqlSubmitQueue.put(t)
        sqlReturnQueue.get()
        del inventory[hash]
    sqlSubmitQueue.put('commit')
    sqlLock.release()

def fixPotentiallyInvalidUTF8Data(text):
    try:
        unicode(text,'utf-8')
        return text
    except:
        output = 'Part of the message is corrupt. The message cannot be displayed the normal way.\n\n' + repr(text)
        return output

# Checks sensitive file permissions for inappropriate umask during keys.dat creation.
# (Or unwise subsequent chmod.)
#
# Returns true iff file appears to have appropriate permissions.
def checkSensitiveFilePermissions(filename):
    if sys.platform == 'win32':
        # TODO: This might deserve extra checks by someone familiar with
        # Windows systems.
        return True
    else:
        try:
            # Skip known problems for non-Win32 filesystems without POSIX permissions.
            import subprocess
            fstype = subprocess.check_output('stat -f -c "%%T" %s' % (filename),
                                             shell=True,
                                             stderr=subprocess.STDOUT)
            if 'fuseblk' in fstype:
                logger.info('Skipping file permissions check for %s. Filesystem fuseblk detected.',
                            filename)
                return True
        except:
            # Swallow exception here, but we might run into trouble later!
            logger.error('Could not determine filesystem type. %s', filename)
        present_permissions = os.stat(filename)[0]
        disallowed_permissions = stat.S_IRWXG | stat.S_IRWXO
        return present_permissions & disallowed_permissions == 0

# Fixes permissions on a sensitive file.
def fixSensitiveFilePermissions(filename, hasEnabledKeys):
    if hasEnabledKeys:
        logger.warning('Keyfile had insecure permissions, and there were enabled keys. '
                       'The truly paranoid should stop using them immediately.')
    else:
        logger.warning('Keyfile had insecure permissions, but there were no enabled keys.')
    try:
        present_permissions = os.stat(filename)[0]
        disallowed_permissions = stat.S_IRWXG | stat.S_IRWXO
        allowed_permissions = ((1<<32)-1) ^ disallowed_permissions
        new_permissions = (
            allowed_permissions & present_permissions)
        os.chmod(filename, new_permissions)

        logger.info('Keyfile permissions automatically fixed.')

    except Exception, e:
        logger.exception('Keyfile permissions could not be fixed.')
        raise
    
def isBitSetWithinBitfield(fourByteString, n):
    # Uses MSB 0 bit numbering across 4 bytes of data
    n = 31 - n
    x, = unpack('>L', fourByteString)
    return x & 2**n != 0

Peer = collections.namedtuple('Peer', ['host', 'port'])

helper_startup.loadConfig()
from debug import logger<|MERGE_RESOLUTION|>--- conflicted
+++ resolved
@@ -131,16 +131,12 @@
 
 def lookupAppdataFolder():
     APPNAME = "PyBitmessage"
-<<<<<<< HEAD
-    if sys.platform == 'darwin':
-=======
     from os import path, environ
     if "BITMESSAGE_HOME" in environ:
         dataFolder = environ["BITMESSAGE_HOME"]
         if dataFolder[-1] not in [os.path.sep, os.path.altsep]:
             dataFolder += os.path.sep
     elif sys.platform == 'darwin':
->>>>>>> 732d7c99
         if "HOME" in environ:
             dataFolder = path.join(os.environ["HOME"], "Library/Application Support/", APPNAME) + '/'
         else:
