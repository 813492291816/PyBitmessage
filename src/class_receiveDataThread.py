doTimingAttackMitigation = True

import time
import threading
import shared
import hashlib
import socket
import pickle
import random
from struct import unpack, pack
import sys
import string
from subprocess import call  # used when the API must execute an outside program
from pyelliptic.openssl import OpenSSL

import highlevelcrypto
from addresses import *
import helper_generic
import helper_bitcoin
import helper_inbox
import helper_sent
import tr
#from bitmessagemain import shared.lengthOfTimeToLeaveObjectsInInventory, shared.lengthOfTimeToHoldOnToAllPubkeys, shared.maximumAgeOfAnObjectThatIAmWillingToAccept, shared.maximumAgeOfObjectsThatIAdvertiseToOthers, shared.maximumAgeOfNodesThatIAdvertiseToOthers, shared.numberOfObjectsThatWeHaveYetToCheckAndSeeWhetherWeAlreadyHavePerPeer, shared.neededPubkeys

# This thread is created either by the synSenderThread(for outgoing
# connections) or the singleListenerThread(for incoming connectiosn).

class receiveDataThread(threading.Thread):

    def __init__(self):
        threading.Thread.__init__(self)
        self.data = ''
        self.verackSent = False
        self.verackReceived = False

    def setup(
        self,
        sock,
        HOST,
        port,
        streamNumber,
            someObjectsOfWhichThisRemoteNodeIsAlreadyAware,
            selfInitiatedConnections):
        self.sock = sock
        self.HOST = HOST
        self.PORT = port
        self.streamNumber = streamNumber
        self.payloadLength = 0  # This is the protocol payload length thus it doesn't include the 24 byte message header
        self.objectsThatWeHaveYetToCheckAndSeeWhetherWeAlreadyHave = {}
        self.selfInitiatedConnections = selfInitiatedConnections
        shared.connectedHostsList[
            self.HOST] = 0  # The very fact that this receiveData thread exists shows that we are connected to the remote host. Let's add it to this list so that an outgoingSynSender thread doesn't try to connect to it.
        self.connectionIsOrWasFullyEstablished = False  # set to true after the remote node and I accept each other's version messages. This is needed to allow the user interface to accurately reflect the current number of connections.
        if self.streamNumber == -1:  # This was an incoming connection. Send out a version message if we accept the other node's version message.
            self.initiatedConnection = False
        else:
            self.initiatedConnection = True
            self.selfInitiatedConnections[streamNumber][self] = 0
        self.ackDataThatWeHaveYetToSend = [
        ]  # When we receive a message bound for us, we store the acknowledgement that we need to send (the ackdata) here until we are done processing all other data received from this peer.
        self.someObjectsOfWhichThisRemoteNodeIsAlreadyAware = someObjectsOfWhichThisRemoteNodeIsAlreadyAware

    def run(self):
        with shared.printLock:
            print 'ID of the receiveDataThread is', str(id(self)) + '. The size of the shared.connectedHostsList is now', len(shared.connectedHostsList)

        while True:
            dataLen = len(self.data)
            try:
                self.data += self.sock.recv(4096)
            except socket.timeout:
                with shared.printLock:
                    print 'Timeout occurred waiting for data from', self.HOST + '. Closing receiveData thread. (ID:', str(id(self)) + ')'

                break
            except Exception as err:
                with shared.printLock:
                    print 'sock.recv error. Closing receiveData thread (HOST:', self.HOST, 'ID:', str(id(self)) + ').', err

                break
            # print 'Received', repr(self.data)
<<<<<<< HEAD
            if self.data == "":
                with shared.printLock:
                    print 'Connection to', self.HOST, 'closed. Closing receiveData thread. (ID:', str(id(self)) + ')'

=======
            if len(self.data) == dataLen:
                shared.printLock.acquire()
                print 'Connection to', self.HOST, 'closed. Closing receiveData thread. (ID:', str(id(self)) + ')'
                shared.printLock.release()
>>>>>>> 5f874153
                break
            else:
                self.processData()

        try:
            del self.selfInitiatedConnections[self.streamNumber][self]
            with shared.printLock:
                print 'removed self (a receiveDataThread) from selfInitiatedConnections'

        except:
            pass
        shared.broadcastToSendDataQueues((0, 'shutdown', self.HOST))
        try:
            del shared.connectedHostsList[self.HOST]
        except Exception as err:
            with shared.printLock:
                print 'Could not delete', self.HOST, 'from shared.connectedHostsList.', err

        try:
            del shared.numberOfObjectsThatWeHaveYetToCheckAndSeeWhetherWeAlreadyHavePerPeer[
                self.HOST]
        except:
            pass
        shared.UISignalQueue.put(('updateNetworkStatusTab', 'no data'))
        with shared.printLock:
            print 'The size of the connectedHostsList is now:', len(shared.connectedHostsList)


    def processData(self):
        # if shared.verbose >= 3:
            # with shared.printLock:
            #   print 'self.data is currently ', repr(self.data)
            #
        if len(self.data) < 20:  # if so little of the data has arrived that we can't even unpack the payload length
            return
        if self.data[0:4] != '\xe9\xbe\xb4\xd9':
            if shared.verbose >= 1:
                with shared.printLock:
                    print 'The magic bytes were not correct. First 40 bytes of data: ' + repr(self.data[0:40])

            self.data = ""
            return
        self.payloadLength, = unpack('>L', self.data[16:20])
        if len(self.data) < self.payloadLength + 24:  # check if the whole message has arrived yet.
            return
        if self.data[20:24] != hashlib.sha512(self.data[24:self.payloadLength + 24]).digest()[0:4]:  # test the checksum in the message. If it is correct...
            print 'Checksum incorrect. Clearing this message.'
            self.data = self.data[self.payloadLength + 24:]
            self.processData()
            return
        # The time we've last seen this node is obviously right now since we
        # just received valid data from it. So update the knownNodes list so
        # that other peers can be made aware of its existance.
        if self.initiatedConnection and self.connectionIsOrWasFullyEstablished:  # The remote port is only something we should share with others if it is the remote node's incoming port (rather than some random operating-system-assigned outgoing port).
            shared.knownNodesLock.acquire()
            shared.knownNodes[self.streamNumber][
                self.HOST] = (self.PORT, int(time.time()))
            shared.knownNodesLock.release()
        if self.payloadLength <= 180000000:  # If the size of the message is greater than 180MB, ignore it. (I get memory errors when processing messages much larger than this though it is concievable that this value will have to be lowered if some systems are less tolarant of large messages.)
            remoteCommand = self.data[4:16]
            with shared.printLock:
                print 'remoteCommand', repr(remoteCommand.replace('\x00', '')), ' from', self.HOST

            if remoteCommand == 'version\x00\x00\x00\x00\x00':
                self.recversion(self.data[24:self.payloadLength + 24])
            elif remoteCommand == 'verack\x00\x00\x00\x00\x00\x00':
                self.recverack()
            elif remoteCommand == 'addr\x00\x00\x00\x00\x00\x00\x00\x00' and self.connectionIsOrWasFullyEstablished:
                self.recaddr(self.data[24:self.payloadLength + 24])
            elif remoteCommand == 'getpubkey\x00\x00\x00' and self.connectionIsOrWasFullyEstablished:
                self.recgetpubkey(self.data[24:self.payloadLength + 24])
            elif remoteCommand == 'pubkey\x00\x00\x00\x00\x00\x00' and self.connectionIsOrWasFullyEstablished:
                self.recpubkey(self.data[24:self.payloadLength + 24])
            elif remoteCommand == 'inv\x00\x00\x00\x00\x00\x00\x00\x00\x00' and self.connectionIsOrWasFullyEstablished:
                self.recinv(self.data[24:self.payloadLength + 24])
            elif remoteCommand == 'getdata\x00\x00\x00\x00\x00' and self.connectionIsOrWasFullyEstablished:
                self.recgetdata(self.data[24:self.payloadLength + 24])
            elif remoteCommand == 'msg\x00\x00\x00\x00\x00\x00\x00\x00\x00' and self.connectionIsOrWasFullyEstablished:
                self.recmsg(self.data[24:self.payloadLength + 24])
            elif remoteCommand == 'broadcast\x00\x00\x00' and self.connectionIsOrWasFullyEstablished:
                self.recbroadcast(self.data[24:self.payloadLength + 24])
            elif remoteCommand == 'ping\x00\x00\x00\x00\x00\x00\x00\x00' and self.connectionIsOrWasFullyEstablished:
                self.sendpong()
            elif remoteCommand == 'pong\x00\x00\x00\x00\x00\x00\x00\x00' and self.connectionIsOrWasFullyEstablished:
                pass
            elif remoteCommand == 'alert\x00\x00\x00\x00\x00\x00\x00' and self.connectionIsOrWasFullyEstablished:
                pass

        self.data = self.data[
            self.payloadLength + 24:]  # take this message out and then process the next message
        if self.data == '':
            while len(self.objectsThatWeHaveYetToCheckAndSeeWhetherWeAlreadyHave) > 0:
                random.seed()
                objectHash, = random.sample(
                    self.objectsThatWeHaveYetToCheckAndSeeWhetherWeAlreadyHave, 1)
                if objectHash in shared.inventory:
                    with shared.printLock:
                        print 'Inventory (in memory) already has object listed in inv message.'

                    del self.objectsThatWeHaveYetToCheckAndSeeWhetherWeAlreadyHave[
                        objectHash]
                elif shared.isInSqlInventory(objectHash):
                    if shared.verbose >= 3:
                        with shared.printLock:
                            print 'Inventory (SQL on disk) already has object listed in inv message.'

                    del self.objectsThatWeHaveYetToCheckAndSeeWhetherWeAlreadyHave[
                        objectHash]
                else:
                    self.sendgetdata(objectHash)
                    del self.objectsThatWeHaveYetToCheckAndSeeWhetherWeAlreadyHave[
                        objectHash]  # It is possible that the remote node doesn't respond with the object. In that case, we'll very likely get it from someone else anyway.
                    if len(self.objectsThatWeHaveYetToCheckAndSeeWhetherWeAlreadyHave) == 0:
                        with shared.printLock:
                            print '(concerning', self.HOST + ')', 'number of objectsThatWeHaveYetToCheckAndSeeWhetherWeAlreadyHave is now', len(self.objectsThatWeHaveYetToCheckAndSeeWhetherWeAlreadyHave)

                        try:
                            del shared.numberOfObjectsThatWeHaveYetToCheckAndSeeWhetherWeAlreadyHavePerPeer[
                                self.HOST]  # this data structure is maintained so that we can keep track of how many total objects, across all connections, are currently outstanding. If it goes too high it can indicate that we are under attack by multiple nodes working together.
                        except:
                            pass
                    break
                if len(self.objectsThatWeHaveYetToCheckAndSeeWhetherWeAlreadyHave) == 0:
                    with shared.printLock:
                        print '(concerning', self.HOST + ')', 'number of objectsThatWeHaveYetToCheckAndSeeWhetherWeAlreadyHave is now', len(self.objectsThatWeHaveYetToCheckAndSeeWhetherWeAlreadyHave)

                    try:
                        del shared.numberOfObjectsThatWeHaveYetToCheckAndSeeWhetherWeAlreadyHavePerPeer[
                            self.HOST]  # this data structure is maintained so that we can keep track of how many total objects, across all connections, are currently outstanding. If it goes too high it can indicate that we are under attack by multiple nodes working together.
                    except:
                        pass
            if len(self.objectsThatWeHaveYetToCheckAndSeeWhetherWeAlreadyHave) > 0:
                with shared.printLock:
                    print '(concerning', self.HOST + ')', 'number of objectsThatWeHaveYetToCheckAndSeeWhetherWeAlreadyHave is now', len(self.objectsThatWeHaveYetToCheckAndSeeWhetherWeAlreadyHave)

                shared.numberOfObjectsThatWeHaveYetToCheckAndSeeWhetherWeAlreadyHavePerPeer[self.HOST] = len(
                    self.objectsThatWeHaveYetToCheckAndSeeWhetherWeAlreadyHave)  # this data structure is maintained so that we can keep track of how many total objects, across all connections, are currently outstanding. If it goes too high it can indicate that we are under attack by multiple nodes working together.
            if len(self.ackDataThatWeHaveYetToSend) > 0:
                self.data = self.ackDataThatWeHaveYetToSend.pop()
        self.processData()

    def isProofOfWorkSufficient(
        self,
        data,
        nonceTrialsPerByte=0,
            payloadLengthExtraBytes=0):
        if nonceTrialsPerByte < shared.networkDefaultProofOfWorkNonceTrialsPerByte:
            nonceTrialsPerByte = shared.networkDefaultProofOfWorkNonceTrialsPerByte
        if payloadLengthExtraBytes < shared.networkDefaultPayloadLengthExtraBytes:
            payloadLengthExtraBytes = shared.networkDefaultPayloadLengthExtraBytes
        POW, = unpack('>Q', hashlib.sha512(hashlib.sha512(data[
                      :8] + hashlib.sha512(data[8:]).digest()).digest()).digest()[0:8])
        # print 'POW:', POW
        return POW <= 2 ** 64 / ((len(data) + payloadLengthExtraBytes) * (nonceTrialsPerByte))

    def sendpong(self):
        print 'Sending pong'
        try:
            self.sock.sendall(
                '\xE9\xBE\xB4\xD9\x70\x6F\x6E\x67\x00\x00\x00\x00\x00\x00\x00\x00\x00\x00\x00\x00\xcf\x83\xe1\x35')
        except Exception as err:
            # if not 'Bad file descriptor' in err:
            with shared.printLock:
                print 'sock.sendall error:', err


    def recverack(self):
        print 'verack received'
        self.verackReceived = True
        if self.verackSent:
            # We have thus both sent and received a verack.
            self.connectionFullyEstablished()

    def connectionFullyEstablished(self):
        self.connectionIsOrWasFullyEstablished = True
        if not self.initiatedConnection:
            shared.UISignalQueue.put(('setStatusIcon', 'green'))
        self.sock.settimeout(
            600)  # We'll send out a pong every 5 minutes to make sure the connection stays alive if there has been no other traffic to send lately.
        shared.UISignalQueue.put(('updateNetworkStatusTab', 'no data'))
        remoteNodeIncomingPort, remoteNodeSeenTime = shared.knownNodes[
            self.streamNumber][self.HOST]
        with shared.printLock:
            print 'Connection fully established with', self.HOST, remoteNodeIncomingPort
            print 'The size of the connectedHostsList is now', len(shared.connectedHostsList)
            print 'The length of sendDataQueues is now:', len(shared.sendDataQueues)
            print 'broadcasting addr from within connectionFullyEstablished function.'

        self.broadcastaddr([(int(time.time()), self.streamNumber, 1, self.HOST,
                           remoteNodeIncomingPort)])  # This lets all of our peers know about this new node.
        self.sendaddr()  # This is one large addr message to this one peer.
        if not self.initiatedConnection and len(shared.connectedHostsList) > 200:
            with shared.printLock:
                print 'We are connected to too many people. Closing connection.'

            shared.broadcastToSendDataQueues((0, 'shutdown', self.HOST))
            return
        self.sendBigInv()

    def sendBigInv(self):
        shared.sqlLock.acquire()
        # Select all hashes which are younger than two days old and in this
        # stream.
        t = (int(time.time()) - shared.maximumAgeOfObjectsThatIAdvertiseToOthers, int(
            time.time()) - shared.lengthOfTimeToHoldOnToAllPubkeys, self.streamNumber)
        shared.sqlSubmitQueue.put(
            '''SELECT hash FROM inventory WHERE ((receivedtime>? and objecttype<>'pubkey') or (receivedtime>? and objecttype='pubkey')) and streamnumber=?''')
        shared.sqlSubmitQueue.put(t)
        queryreturn = shared.sqlReturnQueue.get()
        shared.sqlLock.release()
        bigInvList = {}
        for row in queryreturn:
            hash, = row
            if hash not in self.someObjectsOfWhichThisRemoteNodeIsAlreadyAware:
                bigInvList[hash] = 0
        # We also have messages in our inventory in memory (which is a python
        # dictionary). Let's fetch those too.
        for hash, storedValue in shared.inventory.items():
            if hash not in self.someObjectsOfWhichThisRemoteNodeIsAlreadyAware:
                objectType, streamNumber, payload, receivedTime = storedValue
                if streamNumber == self.streamNumber and receivedTime > int(time.time()) - shared.maximumAgeOfObjectsThatIAdvertiseToOthers:
                    bigInvList[hash] = 0
        numberOfObjectsInInvMessage = 0
        payload = ''
        # Now let us start appending all of these hashes together. They will be
        # sent out in a big inv message to our new peer.
        for hash, storedValue in bigInvList.items():
            payload += hash
            numberOfObjectsInInvMessage += 1
            if numberOfObjectsInInvMessage >= 50000:  # We can only send a max of 50000 items per inv message but we may have more objects to advertise. They must be split up into multiple inv messages.
                self.sendinvMessageToJustThisOnePeer(
                    numberOfObjectsInInvMessage, payload)
                payload = ''
                numberOfObjectsInInvMessage = 0
        if numberOfObjectsInInvMessage > 0:
            self.sendinvMessageToJustThisOnePeer(
                numberOfObjectsInInvMessage, payload)

    # Self explanatory. Notice that there is also a broadcastinv function for
    # broadcasting invs to everyone in our stream.
    def sendinvMessageToJustThisOnePeer(self, numberOfObjects, payload):
        payload = encodeVarint(numberOfObjects) + payload
        headerData = '\xe9\xbe\xb4\xd9'  # magic bits, slighly different from Bitcoin's magic bits.
        headerData += 'inv\x00\x00\x00\x00\x00\x00\x00\x00\x00'
        headerData += pack('>L', len(payload))
        headerData += hashlib.sha512(payload).digest()[:4]
        with shared.printLock:
            print 'Sending huge inv message with', numberOfObjects, 'objects to just this one peer'

        try:
            self.sock.sendall(headerData + payload)
        except Exception as err:
            # if not 'Bad file descriptor' in err:
            with shared.printLock:
                print 'sock.sendall error:', err


    # We have received a broadcast message
    def recbroadcast(self, data):
        self.messageProcessingStartTime = time.time()
        # First we must check to make sure the proof of work is sufficient.
        if not self.isProofOfWorkSufficient(data):
            print 'Proof of work in broadcast message insufficient.'
            return
        readPosition = 8  # bypass the nonce
        embeddedTime, = unpack('>I', data[readPosition:readPosition + 4])

        # This section is used for the transition from 32 bit time to 64 bit
        # time in the protocol.
        if embeddedTime == 0:
            embeddedTime, = unpack('>Q', data[readPosition:readPosition + 8])
            readPosition += 8
        else:
            readPosition += 4

        if embeddedTime > (int(time.time()) + 10800):  # prevent funny business
            print 'The embedded time in this broadcast message is more than three hours in the future. That doesn\'t make sense. Ignoring message.'
            return
        if embeddedTime < (int(time.time()) - shared.maximumAgeOfAnObjectThatIAmWillingToAccept):
            print 'The embedded time in this broadcast message is too old. Ignoring message.'
            return
        if len(data) < 180:
            print 'The payload length of this broadcast packet is unreasonably low. Someone is probably trying funny business. Ignoring message.'
            return
        # Let us check to make sure the stream number is correct (thus
        # preventing an individual from sending broadcasts out on the wrong
        # streams or all streams).
        broadcastVersion, broadcastVersionLength = decodeVarint(
            data[readPosition:readPosition + 10])
        if broadcastVersion >= 2:
            streamNumber, streamNumberLength = decodeVarint(data[
                                                            readPosition + broadcastVersionLength:readPosition + broadcastVersionLength + 10])
            if streamNumber != self.streamNumber:
                print 'The stream number encoded in this broadcast message (' + str(streamNumber) + ') does not match the stream number on which it was received. Ignoring it.'
                return

        shared.inventoryLock.acquire()
        self.inventoryHash = calculateInventoryHash(data)
        if self.inventoryHash in shared.inventory:
            print 'We have already received this broadcast object. Ignoring.'
            shared.inventoryLock.release()
            return
        elif shared.isInSqlInventory(self.inventoryHash):
            print 'We have already received this broadcast object (it is stored on disk in the SQL inventory). Ignoring it.'
            shared.inventoryLock.release()
            return
        # It is valid so far. Let's let our peers know about it.
        objectType = 'broadcast'
        shared.inventory[self.inventoryHash] = (
            objectType, self.streamNumber, data, embeddedTime)
        shared.inventoryLock.release()
        self.broadcastinv(self.inventoryHash)
        shared.UISignalQueue.put((
            'incrementNumberOfBroadcastsProcessed', 'no data'))

        self.processbroadcast(
            readPosition, data)  # When this function returns, we will have either successfully processed this broadcast because we are interested in it, ignored it because we aren't interested in it, or found problem with the broadcast that warranted ignoring it.

        # Let us now set lengthOfTimeWeShouldUseToProcessThisMessage. If we
        # haven't used the specified amount of time, we shall sleep. These
        # values are mostly the same values used for msg messages although
        # broadcast messages are processed faster.
        if len(data) > 100000000:  # Size is greater than 100 megabytes
            lengthOfTimeWeShouldUseToProcessThisMessage = 100  # seconds.
        elif len(data) > 10000000:  # Between 100 and 10 megabytes
            lengthOfTimeWeShouldUseToProcessThisMessage = 20  # seconds.
        elif len(data) > 1000000:  # Between 10 and 1 megabyte
            lengthOfTimeWeShouldUseToProcessThisMessage = 3  # seconds.
        else:  # Less than 1 megabyte
            lengthOfTimeWeShouldUseToProcessThisMessage = .6  # seconds.

        sleepTime = lengthOfTimeWeShouldUseToProcessThisMessage - \
            (time.time() - self.messageProcessingStartTime)
        if sleepTime > 0 and doTimingAttackMitigation:
            with shared.printLock:
                print 'Timing attack mitigation: Sleeping for', sleepTime, 'seconds.'

            time.sleep(sleepTime)
        with shared.printLock:
            print 'Total message processing time:', time.time() - self.messageProcessingStartTime, 'seconds.'


    # A broadcast message has a valid time and POW and requires processing.
    # The recbroadcast function calls this one.
    def processbroadcast(self, readPosition, data):
        broadcastVersion, broadcastVersionLength = decodeVarint(
            data[readPosition:readPosition + 9])
        readPosition += broadcastVersionLength
        if broadcastVersion < 1 or broadcastVersion > 2:
            print 'Cannot decode incoming broadcast versions higher than 2. Assuming the sender isn\'t being silly, you should upgrade Bitmessage because this message shall be ignored.'
            return
        if broadcastVersion == 1:
            beginningOfPubkeyPosition = readPosition  # used when we add the pubkey to our pubkey table
            sendersAddressVersion, sendersAddressVersionLength = decodeVarint(
                data[readPosition:readPosition + 9])
            if sendersAddressVersion <= 1 or sendersAddressVersion >= 3:
                # Cannot decode senderAddressVersion higher than 2. Assuming
                # the sender isn\'t being silly, you should upgrade Bitmessage
                # because this message shall be ignored.
                return
            readPosition += sendersAddressVersionLength
            if sendersAddressVersion == 2:
                sendersStream, sendersStreamLength = decodeVarint(
                    data[readPosition:readPosition + 9])
                readPosition += sendersStreamLength
                behaviorBitfield = data[readPosition:readPosition + 4]
                readPosition += 4
                sendersPubSigningKey = '\x04' + \
                    data[readPosition:readPosition + 64]
                readPosition += 64
                sendersPubEncryptionKey = '\x04' + \
                    data[readPosition:readPosition + 64]
                readPosition += 64
                endOfPubkeyPosition = readPosition
                sendersHash = data[readPosition:readPosition + 20]
                if sendersHash not in shared.broadcastSendersForWhichImWatching:
                    # Display timing data
                    with shared.printLock:
                        print 'Time spent deciding that we are not interested in this v1 broadcast:', time.time() - self.messageProcessingStartTime

                    return
                # At this point, this message claims to be from sendersHash and
                # we are interested in it. We still have to hash the public key
                # to make sure it is truly the key that matches the hash, and
                # also check the signiture.
                readPosition += 20

                sha = hashlib.new('sha512')
                sha.update(sendersPubSigningKey + sendersPubEncryptionKey)
                ripe = hashlib.new('ripemd160')
                ripe.update(sha.digest())
                if ripe.digest() != sendersHash:
                    # The sender of this message lied.
                    return
                messageEncodingType, messageEncodingTypeLength = decodeVarint(
                    data[readPosition:readPosition + 9])
                if messageEncodingType == 0:
                    return
                readPosition += messageEncodingTypeLength
                messageLength, messageLengthLength = decodeVarint(
                    data[readPosition:readPosition + 9])
                readPosition += messageLengthLength
                message = data[readPosition:readPosition + messageLength]
                readPosition += messageLength
                readPositionAtBottomOfMessage = readPosition
                signatureLength, signatureLengthLength = decodeVarint(
                    data[readPosition:readPosition + 9])
                readPosition += signatureLengthLength
                signature = data[readPosition:readPosition + signatureLength]
                try:
                    if not highlevelcrypto.verify(data[12:readPositionAtBottomOfMessage], signature, sendersPubSigningKey.encode('hex')):
                        print 'ECDSA verify failed'
                        return
                    print 'ECDSA verify passed'
                except Exception as err:
                    print 'ECDSA verify failed', err
                    return
                # verify passed

                # Let's store the public key in case we want to reply to this person.
                # We don't have the correct nonce or time (which would let us
                # send out a pubkey message) so we'll just fill it with 1's. We
                # won't be able to send this pubkey to others (without doing
                # the proof of work ourselves, which this program is programmed
                # to not do.)
                t = (ripe.digest(), '\xFF\xFF\xFF\xFF\xFF\xFF\xFF\xFF' + '\xFF\xFF\xFF\xFF' + data[
                     beginningOfPubkeyPosition:endOfPubkeyPosition], int(time.time()), 'yes')
                shared.sqlLock.acquire()
                shared.sqlSubmitQueue.put(
                    '''INSERT INTO pubkeys VALUES (?,?,?,?)''')
                shared.sqlSubmitQueue.put(t)
                shared.sqlReturnQueue.get()
                shared.sqlSubmitQueue.put('commit')
                shared.sqlLock.release()
                # shared.workerQueue.put(('newpubkey',(sendersAddressVersion,sendersStream,ripe.digest())))
                # This will check to see whether we happen to be awaiting this
                # pubkey in order to send a message. If we are, it will do the
                # POW and send it.
                self.possibleNewPubkey(ripe.digest())

                fromAddress = encodeAddress(
                    sendersAddressVersion, sendersStream, ripe.digest())
                with shared.printLock:
                    print 'fromAddress:', fromAddress

                if messageEncodingType == 2:
                    bodyPositionIndex = string.find(message, '\nBody:')
                    if bodyPositionIndex > 1:
                        subject = message[8:bodyPositionIndex]
                        body = message[bodyPositionIndex + 6:]
                    else:
                        subject = ''
                        body = message
                elif messageEncodingType == 1:
                    body = message
                    subject = ''
                elif messageEncodingType == 0:
                    print 'messageEncodingType == 0. Doing nothing with the message.'
                else:
                    body = 'Unknown encoding type.\n\n' + repr(message)
                    subject = ''

                toAddress = '[Broadcast subscribers]'
                if messageEncodingType != 0:
                    
                    t = (self.inventoryHash, toAddress, fromAddress, subject, int(
                        time.time()), body, 'inbox', messageEncodingType, 0)
                    helper_inbox.insert(t)
                    
                    shared.UISignalQueue.put(('displayNewInboxMessage', (
                        self.inventoryHash, toAddress, fromAddress, subject, body)))

                    # If we are behaving as an API then we might need to run an
                    # outside command to let some program know that a new
                    # message has arrived.
                    if shared.safeConfigGetBoolean('bitmessagesettings', 'apienabled'):
                        try:
                            apiNotifyPath = shared.config.get(
                                'bitmessagesettings', 'apinotifypath')
                        except:
                            apiNotifyPath = ''
                        if apiNotifyPath != '':
                            call([apiNotifyPath, "newBroadcast"])

                # Display timing data
                with shared.printLock:
                    print 'Time spent processing this interesting broadcast:', time.time() - self.messageProcessingStartTime

        if broadcastVersion == 2:
            cleartextStreamNumber, cleartextStreamNumberLength = decodeVarint(
                data[readPosition:readPosition + 10])
            readPosition += cleartextStreamNumberLength
            initialDecryptionSuccessful = False
            for key, cryptorObject in shared.MyECSubscriptionCryptorObjects.items():
                try:
                    decryptedData = cryptorObject.decrypt(data[readPosition:])
                    toRipe = key  # This is the RIPE hash of the sender's pubkey. We need this below to compare to the RIPE hash of the sender's address to verify that it was encrypted by with their key rather than some other key.
                    initialDecryptionSuccessful = True
                    print 'EC decryption successful using key associated with ripe hash:', key.encode('hex')
                    break
                except Exception as err:
                    pass
                    # print 'cryptorObject.decrypt Exception:', err
            if not initialDecryptionSuccessful:
                # This is not a broadcast I am interested in.
                with shared.printLock:
                    print 'Length of time program spent failing to decrypt this v2 broadcast:', time.time() - self.messageProcessingStartTime, 'seconds.'

                return
            # At this point this is a broadcast I have decrypted and thus am
            # interested in.
            signedBroadcastVersion, readPosition = decodeVarint(
                decryptedData[:10])
            beginningOfPubkeyPosition = readPosition  # used when we add the pubkey to our pubkey table
            sendersAddressVersion, sendersAddressVersionLength = decodeVarint(
                decryptedData[readPosition:readPosition + 9])
            if sendersAddressVersion < 2 or sendersAddressVersion > 3:
                print 'Cannot decode senderAddressVersion other than 2 or 3. Assuming the sender isn\'t being silly, you should upgrade Bitmessage because this message shall be ignored.'
                return
            readPosition += sendersAddressVersionLength
            sendersStream, sendersStreamLength = decodeVarint(
                decryptedData[readPosition:readPosition + 9])
            if sendersStream != cleartextStreamNumber:
                print 'The stream number outside of the encryption on which the POW was completed doesn\'t match the stream number inside the encryption. Ignoring broadcast.'
                return
            readPosition += sendersStreamLength
            behaviorBitfield = decryptedData[readPosition:readPosition + 4]
            readPosition += 4
            sendersPubSigningKey = '\x04' + \
                decryptedData[readPosition:readPosition + 64]
            readPosition += 64
            sendersPubEncryptionKey = '\x04' + \
                decryptedData[readPosition:readPosition + 64]
            readPosition += 64
            if sendersAddressVersion >= 3:
                requiredAverageProofOfWorkNonceTrialsPerByte, varintLength = decodeVarint(
                    decryptedData[readPosition:readPosition + 10])
                readPosition += varintLength
                print 'sender\'s requiredAverageProofOfWorkNonceTrialsPerByte is', requiredAverageProofOfWorkNonceTrialsPerByte
                requiredPayloadLengthExtraBytes, varintLength = decodeVarint(
                    decryptedData[readPosition:readPosition + 10])
                readPosition += varintLength
                print 'sender\'s requiredPayloadLengthExtraBytes is', requiredPayloadLengthExtraBytes
            endOfPubkeyPosition = readPosition

            sha = hashlib.new('sha512')
            sha.update(sendersPubSigningKey + sendersPubEncryptionKey)
            ripe = hashlib.new('ripemd160')
            ripe.update(sha.digest())

            if toRipe != ripe.digest():
                print 'The encryption key used to encrypt this message doesn\'t match the keys inbedded in the message itself. Ignoring message.'
                return
            messageEncodingType, messageEncodingTypeLength = decodeVarint(
                decryptedData[readPosition:readPosition + 9])
            if messageEncodingType == 0:
                return
            readPosition += messageEncodingTypeLength
            messageLength, messageLengthLength = decodeVarint(
                decryptedData[readPosition:readPosition + 9])
            readPosition += messageLengthLength
            message = decryptedData[readPosition:readPosition + messageLength]
            readPosition += messageLength
            readPositionAtBottomOfMessage = readPosition
            signatureLength, signatureLengthLength = decodeVarint(
                decryptedData[readPosition:readPosition + 9])
            readPosition += signatureLengthLength
            signature = decryptedData[
                readPosition:readPosition + signatureLength]
            try:
                if not highlevelcrypto.verify(decryptedData[:readPositionAtBottomOfMessage], signature, sendersPubSigningKey.encode('hex')):
                    print 'ECDSA verify failed'
                    return
                print 'ECDSA verify passed'
            except Exception as err:
                print 'ECDSA verify failed', err
                return
            # verify passed

            # Let's store the public key in case we want to reply to this
            # person.
            t = (ripe.digest(), '\xFF\xFF\xFF\xFF\xFF\xFF\xFF\xFF' + '\xFF\xFF\xFF\xFF' + decryptedData[
                 beginningOfPubkeyPosition:endOfPubkeyPosition], int(time.time()), 'yes')
            shared.sqlLock.acquire()
            shared.sqlSubmitQueue.put(
                '''INSERT INTO pubkeys VALUES (?,?,?,?)''')
            shared.sqlSubmitQueue.put(t)
            shared.sqlReturnQueue.get()
            shared.sqlSubmitQueue.put('commit')
            shared.sqlLock.release()
            # shared.workerQueue.put(('newpubkey',(sendersAddressVersion,sendersStream,ripe.digest())))
            # This will check to see whether we happen to be awaiting this
            # pubkey in order to send a message. If we are, it will do the POW
            # and send it.
            self.possibleNewPubkey(ripe.digest())

            fromAddress = encodeAddress(
                sendersAddressVersion, sendersStream, ripe.digest())
            with shared.printLock:
                print 'fromAddress:', fromAddress

            if messageEncodingType == 2:
                bodyPositionIndex = string.find(message, '\nBody:')
                if bodyPositionIndex > 1:
                    subject = message[8:bodyPositionIndex]
                    body = message[bodyPositionIndex + 6:]
                else:
                    subject = ''
                    body = message
            elif messageEncodingType == 1:
                body = message
                subject = ''
            elif messageEncodingType == 0:
                print 'messageEncodingType == 0. Doing nothing with the message.'
            else:
                body = 'Unknown encoding type.\n\n' + repr(message)
                subject = ''

            toAddress = '[Broadcast subscribers]'
            if messageEncodingType != 0:
                
                t = (self.inventoryHash, toAddress, fromAddress, subject, int(
                    time.time()), body, 'inbox', messageEncodingType, 0)
                helper_inbox.insert(t)
                
                shared.UISignalQueue.put(('displayNewInboxMessage', (
                    self.inventoryHash, toAddress, fromAddress, subject, body)))

                # If we are behaving as an API then we might need to run an
                # outside command to let some program know that a new message
                # has arrived.
                if shared.safeConfigGetBoolean('bitmessagesettings', 'apienabled'):
                    try:
                        apiNotifyPath = shared.config.get(
                            'bitmessagesettings', 'apinotifypath')
                    except:
                        apiNotifyPath = ''
                    if apiNotifyPath != '':
                        call([apiNotifyPath, "newBroadcast"])

            # Display timing data
            with shared.printLock:
                print 'Time spent processing this interesting broadcast:', time.time() - self.messageProcessingStartTime


    # We have received a msg message.
    def recmsg(self, data):
        self.messageProcessingStartTime = time.time()
        # First we must check to make sure the proof of work is sufficient.
        if not self.isProofOfWorkSufficient(data):
            print 'Proof of work in msg message insufficient.'
            return

        readPosition = 8
        embeddedTime, = unpack('>I', data[readPosition:readPosition + 4])

        # This section is used for the transition from 32 bit time to 64 bit
        # time in the protocol.
        if embeddedTime == 0:
            embeddedTime, = unpack('>Q', data[readPosition:readPosition + 8])
            readPosition += 8
        else:
            readPosition += 4

        if embeddedTime > int(time.time()) + 10800:
            print 'The time in the msg message is too new. Ignoring it. Time:', embeddedTime
            return
        if embeddedTime < int(time.time()) - shared.maximumAgeOfAnObjectThatIAmWillingToAccept:
            print 'The time in the msg message is too old. Ignoring it. Time:', embeddedTime
            return
        streamNumberAsClaimedByMsg, streamNumberAsClaimedByMsgLength = decodeVarint(
            data[readPosition:readPosition + 9])
        if streamNumberAsClaimedByMsg != self.streamNumber:
            print 'The stream number encoded in this msg (' + str(streamNumberAsClaimedByMsg) + ') message does not match the stream number on which it was received. Ignoring it.'
            return
        readPosition += streamNumberAsClaimedByMsgLength
        self.inventoryHash = calculateInventoryHash(data)
        shared.inventoryLock.acquire()
        if self.inventoryHash in shared.inventory:
            print 'We have already received this msg message. Ignoring.'
            shared.inventoryLock.release()
            return
        elif shared.isInSqlInventory(self.inventoryHash):
            print 'We have already received this msg message (it is stored on disk in the SQL inventory). Ignoring it.'
            shared.inventoryLock.release()
            return
        # This msg message is valid. Let's let our peers know about it.
        objectType = 'msg'
        shared.inventory[self.inventoryHash] = (
            objectType, self.streamNumber, data, embeddedTime)
        shared.inventoryLock.release()
        self.broadcastinv(self.inventoryHash)
        shared.UISignalQueue.put((
            'incrementNumberOfMessagesProcessed', 'no data'))

        self.processmsg(
            readPosition, data)  # When this function returns, we will have either successfully processed the message bound for us, ignored it because it isn't bound for us, or found problem with the message that warranted ignoring it.

        # Let us now set lengthOfTimeWeShouldUseToProcessThisMessage. If we
        # haven't used the specified amount of time, we shall sleep. These
        # values are based on test timings and you may change them at-will.
        if len(data) > 100000000:  # Size is greater than 100 megabytes
            lengthOfTimeWeShouldUseToProcessThisMessage = 100  # seconds. Actual length of time it took my computer to decrypt and verify the signature of a 100 MB message: 3.7 seconds.
        elif len(data) > 10000000:  # Between 100 and 10 megabytes
            lengthOfTimeWeShouldUseToProcessThisMessage = 20  # seconds. Actual length of time it took my computer to decrypt and verify the signature of a 10 MB message: 0.53 seconds. Actual length of time it takes in practice when processing a real message: 1.44 seconds.
        elif len(data) > 1000000:  # Between 10 and 1 megabyte
            lengthOfTimeWeShouldUseToProcessThisMessage = 3  # seconds. Actual length of time it took my computer to decrypt and verify the signature of a 1 MB message: 0.18 seconds. Actual length of time it takes in practice when processing a real message: 0.30 seconds.
        else:  # Less than 1 megabyte
            lengthOfTimeWeShouldUseToProcessThisMessage = .6  # seconds. Actual length of time it took my computer to decrypt and verify the signature of a 100 KB message: 0.15 seconds. Actual length of time it takes in practice when processing a real message: 0.25 seconds.

        sleepTime = lengthOfTimeWeShouldUseToProcessThisMessage - \
            (time.time() - self.messageProcessingStartTime)
        if sleepTime > 0 and doTimingAttackMitigation:
            with shared.printLock:
                print 'Timing attack mitigation: Sleeping for', sleepTime, 'seconds.'

            time.sleep(sleepTime)
        with shared.printLock:
            print 'Total message processing time:', time.time() - self.messageProcessingStartTime, 'seconds.'


    # A msg message has a valid time and POW and requires processing. The
    # recmsg function calls this one.
    def processmsg(self, readPosition, encryptedData):
        initialDecryptionSuccessful = False
        # Let's check whether this is a message acknowledgement bound for us.
        if encryptedData[readPosition:] in shared.ackdataForWhichImWatching:
            with shared.printLock:
                print 'This msg IS an acknowledgement bound for me.'

            del shared.ackdataForWhichImWatching[encryptedData[readPosition:]]
            t = ('ackreceived', encryptedData[readPosition:])
            shared.sqlLock.acquire()
            shared.sqlSubmitQueue.put(
                'UPDATE sent SET status=? WHERE ackdata=?')
            shared.sqlSubmitQueue.put(t)
            shared.sqlReturnQueue.get()
            shared.sqlSubmitQueue.put('commit')
            shared.sqlLock.release()
            shared.UISignalQueue.put(('updateSentItemStatusByAckdata', (encryptedData[readPosition:], tr.translateText("MainWindow",'Acknowledgement of the message received. %1').arg(unicode(
                time.strftime(shared.config.get('bitmessagesettings', 'timeformat'), time.localtime(int(time.time()))), 'utf-8')))))
            return
        else:
            with shared.printLock:
                print 'This was NOT an acknowledgement bound for me.'
            # print 'shared.ackdataForWhichImWatching', shared.ackdataForWhichImWatching


        # This is not an acknowledgement bound for me. See if it is a message
        # bound for me by trying to decrypt it with my private keys.
        for key, cryptorObject in shared.myECCryptorObjects.items():
            try:
                decryptedData = cryptorObject.decrypt(
                    encryptedData[readPosition:])
                toRipe = key  # This is the RIPE hash of my pubkeys. We need this below to compare to the destination_ripe included in the encrypted data.
                initialDecryptionSuccessful = True
                with shared.printLock:
                    print 'EC decryption successful using key associated with ripe hash:', key.encode('hex')
                break
            except Exception as err:
                pass
                # print 'cryptorObject.decrypt Exception:', err
        if not initialDecryptionSuccessful:
            # This is not a message bound for me.
            with shared.printLock:
                print 'Length of time program spent failing to decrypt this message:', time.time() - self.messageProcessingStartTime, 'seconds.'

        else:
            # This is a message bound for me.
            toAddress = shared.myAddressesByHash[
                toRipe]  # Look up my address based on the RIPE hash.
            readPosition = 0
            messageVersion, messageVersionLength = decodeVarint(
                decryptedData[readPosition:readPosition + 10])
            readPosition += messageVersionLength
            if messageVersion != 1:
                print 'Cannot understand message versions other than one. Ignoring message.'
                return
            sendersAddressVersionNumber, sendersAddressVersionNumberLength = decodeVarint(
                decryptedData[readPosition:readPosition + 10])
            readPosition += sendersAddressVersionNumberLength
            if sendersAddressVersionNumber == 0:
                print 'Cannot understand sendersAddressVersionNumber = 0. Ignoring message.'
                return
            if sendersAddressVersionNumber >= 4:
                print 'Sender\'s address version number', sendersAddressVersionNumber, 'not yet supported. Ignoring message.'
                return
            if len(decryptedData) < 170:
                print 'Length of the unencrypted data is unreasonably short. Sanity check failed. Ignoring message.'
                return
            sendersStreamNumber, sendersStreamNumberLength = decodeVarint(
                decryptedData[readPosition:readPosition + 10])
            if sendersStreamNumber == 0:
                print 'sender\'s stream number is 0. Ignoring message.'
                return
            readPosition += sendersStreamNumberLength
            behaviorBitfield = decryptedData[readPosition:readPosition + 4]
            readPosition += 4
            pubSigningKey = '\x04' + decryptedData[
                readPosition:readPosition + 64]
            readPosition += 64
            pubEncryptionKey = '\x04' + decryptedData[
                readPosition:readPosition + 64]
            readPosition += 64
            if sendersAddressVersionNumber >= 3:
                requiredAverageProofOfWorkNonceTrialsPerByte, varintLength = decodeVarint(
                    decryptedData[readPosition:readPosition + 10])
                readPosition += varintLength
                print 'sender\'s requiredAverageProofOfWorkNonceTrialsPerByte is', requiredAverageProofOfWorkNonceTrialsPerByte
                requiredPayloadLengthExtraBytes, varintLength = decodeVarint(
                    decryptedData[readPosition:readPosition + 10])
                readPosition += varintLength
                print 'sender\'s requiredPayloadLengthExtraBytes is', requiredPayloadLengthExtraBytes
            endOfThePublicKeyPosition = readPosition  # needed for when we store the pubkey in our database of pubkeys for later use.
            if toRipe != decryptedData[readPosition:readPosition + 20]:
                with shared.printLock:
                    print 'The original sender of this message did not send it to you. Someone is attempting a Surreptitious Forwarding Attack.'
                    print 'See: http://world.std.com/~dtd/sign_encrypt/sign_encrypt7.html'
                    print 'your toRipe:', toRipe.encode('hex')
                    print 'embedded destination toRipe:', decryptedData[readPosition:readPosition + 20].encode('hex')

                return
            readPosition += 20
            messageEncodingType, messageEncodingTypeLength = decodeVarint(
                decryptedData[readPosition:readPosition + 10])
            readPosition += messageEncodingTypeLength
            messageLength, messageLengthLength = decodeVarint(
                decryptedData[readPosition:readPosition + 10])
            readPosition += messageLengthLength
            message = decryptedData[readPosition:readPosition + messageLength]
            # print 'First 150 characters of message:', repr(message[:150])
            readPosition += messageLength
            ackLength, ackLengthLength = decodeVarint(
                decryptedData[readPosition:readPosition + 10])
            readPosition += ackLengthLength
            ackData = decryptedData[readPosition:readPosition + ackLength]
            readPosition += ackLength
            positionOfBottomOfAckData = readPosition  # needed to mark the end of what is covered by the signature
            signatureLength, signatureLengthLength = decodeVarint(
                decryptedData[readPosition:readPosition + 10])
            readPosition += signatureLengthLength
            signature = decryptedData[
                readPosition:readPosition + signatureLength]
            try:
                if not highlevelcrypto.verify(decryptedData[:positionOfBottomOfAckData], signature, pubSigningKey.encode('hex')):
                    print 'ECDSA verify failed'
                    return
                print 'ECDSA verify passed'
            except Exception as err:
                print 'ECDSA verify failed', err
                return
            with shared.printLock:
                print 'As a matter of intellectual curiosity, here is the Bitcoin address associated with the keys owned by the other person:', helper_bitcoin.calculateBitcoinAddressFromPubkey(pubSigningKey), '  ..and here is the testnet address:', helper_bitcoin.calculateTestnetAddressFromPubkey(pubSigningKey), '. The other person must take their private signing key from Bitmessage and import it into Bitcoin (or a service like Blockchain.info) for it to be of any use. Do not use this unless you know what you are doing.'

            # calculate the fromRipe.
            sha = hashlib.new('sha512')
            sha.update(pubSigningKey + pubEncryptionKey)
            ripe = hashlib.new('ripemd160')
            ripe.update(sha.digest())
            # Let's store the public key in case we want to reply to this
            # person.
            t = (ripe.digest(), '\xFF\xFF\xFF\xFF\xFF\xFF\xFF\xFF' + '\xFF\xFF\xFF\xFF' + decryptedData[
                 messageVersionLength:endOfThePublicKeyPosition], int(time.time()), 'yes')
            shared.sqlLock.acquire()
            shared.sqlSubmitQueue.put(
                '''INSERT INTO pubkeys VALUES (?,?,?,?)''')
            shared.sqlSubmitQueue.put(t)
            shared.sqlReturnQueue.get()
            shared.sqlSubmitQueue.put('commit')
            shared.sqlLock.release()
            # shared.workerQueue.put(('newpubkey',(sendersAddressVersionNumber,sendersStreamNumber,ripe.digest())))
            # This will check to see whether we happen to be awaiting this
            # pubkey in order to send a message. If we are, it will do the POW
            # and send it.
            self.possibleNewPubkey(ripe.digest())
            fromAddress = encodeAddress(
                sendersAddressVersionNumber, sendersStreamNumber, ripe.digest())
            # If this message is bound for one of my version 3 addresses (or
            # higher), then we must check to make sure it meets our demanded
            # proof of work requirement.
            if decodeAddress(toAddress)[1] >= 3:  # If the toAddress version number is 3 or higher:
                if not shared.isAddressInMyAddressBookSubscriptionsListOrWhitelist(fromAddress):  # If I'm not friendly with this person:
                    requiredNonceTrialsPerByte = shared.config.getint(
                        toAddress, 'noncetrialsperbyte')
                    requiredPayloadLengthExtraBytes = shared.config.getint(
                        toAddress, 'payloadlengthextrabytes')
                    if not self.isProofOfWorkSufficient(encryptedData, requiredNonceTrialsPerByte, requiredPayloadLengthExtraBytes):
                        print 'Proof of work in msg message insufficient only because it does not meet our higher requirement.'
                        return
            blockMessage = False  # Gets set to True if the user shouldn't see the message according to black or white lists.
            if shared.config.get('bitmessagesettings', 'blackwhitelist') == 'black':  # If we are using a blacklist
                t = (fromAddress,)
                shared.sqlLock.acquire()
                shared.sqlSubmitQueue.put(
                    '''SELECT label FROM blacklist where address=? and enabled='1' ''')
                shared.sqlSubmitQueue.put(t)
                queryreturn = shared.sqlReturnQueue.get()
                shared.sqlLock.release()
                if queryreturn != []:
                    with shared.printLock:
                        print 'Message ignored because address is in blacklist.'

                    blockMessage = True
            else:  # We're using a whitelist
                t = (fromAddress,)
                shared.sqlLock.acquire()
                shared.sqlSubmitQueue.put(
                    '''SELECT label FROM whitelist where address=? and enabled='1' ''')
                shared.sqlSubmitQueue.put(t)
                queryreturn = shared.sqlReturnQueue.get()
                shared.sqlLock.release()
                if queryreturn == []:
                    print 'Message ignored because address not in whitelist.'
                    blockMessage = True
            if not blockMessage:
                print 'fromAddress:', fromAddress
                print 'First 150 characters of message:', repr(message[:150])

                toLabel = shared.config.get(toAddress, 'label')
                if toLabel == '':
                    toLabel = toAddress

                if messageEncodingType == 2:
                    bodyPositionIndex = string.find(message, '\nBody:')
                    if bodyPositionIndex > 1:
                        subject = message[8:bodyPositionIndex]
                        subject = subject[
                            :500]  # Only save and show the first 500 characters of the subject. Any more is probably an attak.
                        body = message[bodyPositionIndex + 6:]
                    else:
                        subject = ''
                        body = message
                elif messageEncodingType == 1:
                    body = message
                    subject = ''
                elif messageEncodingType == 0:
                    print 'messageEncodingType == 0. Doing nothing with the message. They probably just sent it so that we would store their public key or send their ack data for them.'
                else:
                    body = 'Unknown encoding type.\n\n' + repr(message)
                    subject = ''
                if messageEncodingType != 0:
                    t = (self.inventoryHash, toAddress, fromAddress, subject, int(
                        time.time()), body, 'inbox', messageEncodingType, 0)
                    helper_inbox.insert(t)
                    
                    shared.UISignalQueue.put(('displayNewInboxMessage', (
                        self.inventoryHash, toAddress, fromAddress, subject, body)))

                # If we are behaving as an API then we might need to run an
                # outside command to let some program know that a new message
                # has arrived.
                if shared.safeConfigGetBoolean('bitmessagesettings', 'apienabled'):
                    try:
                        apiNotifyPath = shared.config.get(
                            'bitmessagesettings', 'apinotifypath')
                    except:
                        apiNotifyPath = ''
                    if apiNotifyPath != '':
                        call([apiNotifyPath, "newMessage"])

                # Let us now check and see whether our receiving address is
                # behaving as a mailing list
                if shared.safeConfigGetBoolean(toAddress, 'mailinglist'):
                    try:
                        mailingListName = shared.config.get(
                            toAddress, 'mailinglistname')
                    except:
                        mailingListName = ''
                    # Let us send out this message as a broadcast
                    subject = self.addMailingListNameToSubject(
                        subject, mailingListName)
                    # Let us now send this message out as a broadcast
                    message = time.strftime("%a, %Y-%m-%d %H:%M:%S UTC", time.gmtime(
                    )) + '   Message ostensibly from ' + fromAddress + ':\n\n' + body
                    fromAddress = toAddress  # The fromAddress for the broadcast that we are about to send is the toAddress (my address) for the msg message we are currently processing.
                    ackdata = OpenSSL.rand(
                        32)  # We don't actually need the ackdata for acknowledgement since this is a broadcast message but we can use it to update the user interface when the POW is done generating.
                    toAddress = '[Broadcast subscribers]'
                    ripe = ''
                    
                    t = ('', toAddress, ripe, fromAddress, subject, message, ackdata, int(
                        time.time()), 'broadcastqueued', 1, 1, 'sent', 2)
                    helper_sent.insert(t)

                    shared.UISignalQueue.put(('displayNewSentMessage', (
                        toAddress, '[Broadcast subscribers]', fromAddress, subject, message, ackdata)))
                    shared.workerQueue.put(('sendbroadcast', ''))

            if self.isAckDataValid(ackData):
                print 'ackData is valid. Will process it.'
                self.ackDataThatWeHaveYetToSend.append(
                    ackData)  # When we have processed all data, the processData function will pop the ackData out and process it as if it is a message received from our peer.
            # Display timing data
            timeRequiredToAttemptToDecryptMessage = time.time(
            ) - self.messageProcessingStartTime
            shared.successfullyDecryptMessageTimings.append(
                timeRequiredToAttemptToDecryptMessage)
            sum = 0
            for item in shared.successfullyDecryptMessageTimings:
                sum += item
            with shared.printLock:
                print 'Time to decrypt this message successfully:', timeRequiredToAttemptToDecryptMessage
                print 'Average time for all message decryption successes since startup:', sum / len(shared.successfullyDecryptMessageTimings)


    def isAckDataValid(self, ackData):
        if len(ackData) < 24:
            print 'The length of ackData is unreasonably short. Not sending ackData.'
            return False
        if ackData[0:4] != '\xe9\xbe\xb4\xd9':
            print 'Ackdata magic bytes were wrong. Not sending ackData.'
            return False
        ackDataPayloadLength, = unpack('>L', ackData[16:20])
        if len(ackData) - 24 != ackDataPayloadLength:
            print 'ackData payload length doesn\'t match the payload length specified in the header. Not sending ackdata.'
            return False
        if ackData[4:16] != 'getpubkey\x00\x00\x00' and ackData[4:16] != 'pubkey\x00\x00\x00\x00\x00\x00' and ackData[4:16] != 'msg\x00\x00\x00\x00\x00\x00\x00\x00\x00' and ackData[4:16] != 'broadcast\x00\x00\x00':
            return False
        return True

    def addMailingListNameToSubject(self, subject, mailingListName):
        subject = subject.strip()
        if subject[:3] == 'Re:' or subject[:3] == 'RE:':
            subject = subject[3:].strip()
        if '[' + mailingListName + ']' in subject:
            return subject
        else:
            return '[' + mailingListName + '] ' + subject

    def possibleNewPubkey(self, toRipe):
        if toRipe in shared.neededPubkeys:
            print 'We have been awaiting the arrival of this pubkey.'
            del shared.neededPubkeys[toRipe]
            t = (toRipe,)
            shared.sqlLock.acquire()
            shared.sqlSubmitQueue.put(
                '''UPDATE sent SET status='doingmsgpow' WHERE toripe=? AND (status='awaitingpubkey' or status='doingpubkeypow') and folder='sent' ''')
            shared.sqlSubmitQueue.put(t)
            shared.sqlReturnQueue.get()
            shared.sqlSubmitQueue.put('commit')
            shared.sqlLock.release()
            shared.workerQueue.put(('sendmessage', ''))
        else:
            with shared.printLock:
                print 'We don\'t need this pub key. We didn\'t ask for it. Pubkey hash:', toRipe.encode('hex')


    # We have received a pubkey
    def recpubkey(self, data):
        self.pubkeyProcessingStartTime = time.time()
        if len(data) < 146 or len(data) > 600:  # sanity check
            return
        # We must check to make sure the proof of work is sufficient.
        if not self.isProofOfWorkSufficient(data):
            print 'Proof of work in pubkey message insufficient.'
            return

        readPosition = 8  # for the nonce
        embeddedTime, = unpack('>I', data[readPosition:readPosition + 4])

        # This section is used for the transition from 32 bit time to 64 bit
        # time in the protocol.
        if embeddedTime == 0:
            embeddedTime, = unpack('>Q', data[readPosition:readPosition + 8])
            readPosition += 8
        else:
            readPosition += 4

        if embeddedTime < int(time.time()) - shared.lengthOfTimeToHoldOnToAllPubkeys:
            with shared.printLock:
                print 'The embedded time in this pubkey message is too old. Ignoring. Embedded time is:', embeddedTime

            return
        if embeddedTime > int(time.time()) + 10800:
            with shared.printLock:
                print 'The embedded time in this pubkey message more than several hours in the future. This is irrational. Ignoring message.'

            return
        addressVersion, varintLength = decodeVarint(
            data[readPosition:readPosition + 10])
        readPosition += varintLength
        streamNumber, varintLength = decodeVarint(
            data[readPosition:readPosition + 10])
        readPosition += varintLength
        if self.streamNumber != streamNumber:
            print 'stream number embedded in this pubkey doesn\'t match our stream number. Ignoring.'
            return

        inventoryHash = calculateInventoryHash(data)
        shared.inventoryLock.acquire()
        if inventoryHash in shared.inventory:
            print 'We have already received this pubkey. Ignoring it.'
            shared.inventoryLock.release()
            return
        elif shared.isInSqlInventory(inventoryHash):
            print 'We have already received this pubkey (it is stored on disk in the SQL inventory). Ignoring it.'
            shared.inventoryLock.release()
            return
        objectType = 'pubkey'
        shared.inventory[inventoryHash] = (
            objectType, self.streamNumber, data, embeddedTime)
        shared.inventoryLock.release()
        self.broadcastinv(inventoryHash)
        shared.UISignalQueue.put((
            'incrementNumberOfPubkeysProcessed', 'no data'))

        self.processpubkey(data)

        lengthOfTimeWeShouldUseToProcessThisMessage = .2
        sleepTime = lengthOfTimeWeShouldUseToProcessThisMessage - \
            (time.time() - self.pubkeyProcessingStartTime)
        if sleepTime > 0 and doTimingAttackMitigation:
            with shared.printLock:
                print 'Timing attack mitigation: Sleeping for', sleepTime, 'seconds.'

            time.sleep(sleepTime)
        with shared.printLock:
            print 'Total pubkey processing time:', time.time() - self.pubkeyProcessingStartTime, 'seconds.'


    def processpubkey(self, data):
        readPosition = 8  # for the nonce
        embeddedTime, = unpack('>I', data[readPosition:readPosition + 4])

        # This section is used for the transition from 32 bit time to 64 bit
        # time in the protocol.
        if embeddedTime == 0:
            embeddedTime, = unpack('>Q', data[readPosition:readPosition + 8])
            readPosition += 8
        else:
            readPosition += 4

        addressVersion, varintLength = decodeVarint(
            data[readPosition:readPosition + 10])
        readPosition += varintLength
        streamNumber, varintLength = decodeVarint(
            data[readPosition:readPosition + 10])
        readPosition += varintLength
        if addressVersion == 0:
            print '(Within processpubkey) addressVersion of 0 doesn\'t make sense.'
            return
        if addressVersion >= 4 or addressVersion == 1:
            with shared.printLock:
                print 'This version of Bitmessage cannot handle version', addressVersion, 'addresses.'

            return
        if addressVersion == 2:
            if len(data) < 146:  # sanity check. This is the minimum possible length.
                print '(within processpubkey) payloadLength less than 146. Sanity check failed.'
                return
            bitfieldBehaviors = data[readPosition:readPosition + 4]
            readPosition += 4
            publicSigningKey = data[readPosition:readPosition + 64]
            # Is it possible for a public key to be invalid such that trying to
            # encrypt or sign with it will cause an error? If it is, we should
            # probably test these keys here.
            readPosition += 64
            publicEncryptionKey = data[readPosition:readPosition + 64]
            if len(publicEncryptionKey) < 64:
                print 'publicEncryptionKey length less than 64. Sanity check failed.'
                return
            sha = hashlib.new('sha512')
            sha.update(
                '\x04' + publicSigningKey + '\x04' + publicEncryptionKey)
            ripeHasher = hashlib.new('ripemd160')
            ripeHasher.update(sha.digest())
            ripe = ripeHasher.digest()

            with shared.printLock:
                print 'within recpubkey, addressVersion:', addressVersion, ', streamNumber:', streamNumber
                print 'ripe', ripe.encode('hex')
                print 'publicSigningKey in hex:', publicSigningKey.encode('hex')
                print 'publicEncryptionKey in hex:', publicEncryptionKey.encode('hex')


            t = (ripe,)
            shared.sqlLock.acquire()
            shared.sqlSubmitQueue.put(
                '''SELECT usedpersonally FROM pubkeys WHERE hash=? AND usedpersonally='yes' ''')
            shared.sqlSubmitQueue.put(t)
            queryreturn = shared.sqlReturnQueue.get()
            shared.sqlLock.release()
            if queryreturn != []:  # if this pubkey is already in our database and if we have used it personally:
                print 'We HAVE used this pubkey personally. Updating time.'
                t = (ripe, data, embeddedTime, 'yes')
            else:
                print 'We have NOT used this pubkey personally. Inserting in database.'
                t = (ripe, data, embeddedTime, 'no')
                     # This will also update the embeddedTime.
            shared.sqlLock.acquire()
            shared.sqlSubmitQueue.put(
                '''INSERT INTO pubkeys VALUES (?,?,?,?)''')
            shared.sqlSubmitQueue.put(t)
            shared.sqlReturnQueue.get()
            shared.sqlSubmitQueue.put('commit')
            shared.sqlLock.release()
            # shared.workerQueue.put(('newpubkey',(addressVersion,streamNumber,ripe)))
            self.possibleNewPubkey(ripe)
        if addressVersion == 3:
            if len(data) < 170:  # sanity check.
                print '(within processpubkey) payloadLength less than 170. Sanity check failed.'
                return
            bitfieldBehaviors = data[readPosition:readPosition + 4]
            readPosition += 4
            publicSigningKey = '\x04' + data[readPosition:readPosition + 64]
            # Is it possible for a public key to be invalid such that trying to
            # encrypt or sign with it will cause an error? If it is, we should
            # probably test these keys here.
            readPosition += 64
            publicEncryptionKey = '\x04' + data[readPosition:readPosition + 64]
            readPosition += 64
            specifiedNonceTrialsPerByte, specifiedNonceTrialsPerByteLength = decodeVarint(
                data[readPosition:readPosition + 10])
            readPosition += specifiedNonceTrialsPerByteLength
            specifiedPayloadLengthExtraBytes, specifiedPayloadLengthExtraBytesLength = decodeVarint(
                data[readPosition:readPosition + 10])
            readPosition += specifiedPayloadLengthExtraBytesLength
            endOfSignedDataPosition = readPosition
            signatureLength, signatureLengthLength = decodeVarint(
                data[readPosition:readPosition + 10])
            readPosition += signatureLengthLength
            signature = data[readPosition:readPosition + signatureLength]
            try:
                if not highlevelcrypto.verify(data[8:endOfSignedDataPosition], signature, publicSigningKey.encode('hex')):
                    print 'ECDSA verify failed (within processpubkey)'
                    return
                print 'ECDSA verify passed (within processpubkey)'
            except Exception as err:
                print 'ECDSA verify failed (within processpubkey)', err
                return

            sha = hashlib.new('sha512')
            sha.update(publicSigningKey + publicEncryptionKey)
            ripeHasher = hashlib.new('ripemd160')
            ripeHasher.update(sha.digest())
            ripe = ripeHasher.digest()

            with shared.printLock:
                print 'within recpubkey, addressVersion:', addressVersion, ', streamNumber:', streamNumber
                print 'ripe', ripe.encode('hex')
                print 'publicSigningKey in hex:', publicSigningKey.encode('hex')
                print 'publicEncryptionKey in hex:', publicEncryptionKey.encode('hex')


            t = (ripe,)
            shared.sqlLock.acquire()
            shared.sqlSubmitQueue.put(
                '''SELECT usedpersonally FROM pubkeys WHERE hash=? AND usedpersonally='yes' ''')
            shared.sqlSubmitQueue.put(t)
            queryreturn = shared.sqlReturnQueue.get()
            shared.sqlLock.release()
            if queryreturn != []:  # if this pubkey is already in our database and if we have used it personally:
                print 'We HAVE used this pubkey personally. Updating time.'
                t = (ripe, data, embeddedTime, 'yes')
            else:
                print 'We have NOT used this pubkey personally. Inserting in database.'
                t = (ripe, data, embeddedTime, 'no')
                     # This will also update the embeddedTime.
            shared.sqlLock.acquire()
            shared.sqlSubmitQueue.put(
                '''INSERT INTO pubkeys VALUES (?,?,?,?)''')
            shared.sqlSubmitQueue.put(t)
            shared.sqlReturnQueue.get()
            shared.sqlSubmitQueue.put('commit')
            shared.sqlLock.release()
            # shared.workerQueue.put(('newpubkey',(addressVersion,streamNumber,ripe)))
            self.possibleNewPubkey(ripe)

    # We have received a getpubkey message
    def recgetpubkey(self, data):
        if not self.isProofOfWorkSufficient(data):
            print 'Proof of work in getpubkey message insufficient.'
            return
        if len(data) < 34:
            print 'getpubkey message doesn\'t contain enough data. Ignoring.'
            return
        readPosition = 8  # bypass the nonce
        embeddedTime, = unpack('>I', data[readPosition:readPosition + 4])

        # This section is used for the transition from 32 bit time to 64 bit
        # time in the protocol.
        if embeddedTime == 0:
            embeddedTime, = unpack('>Q', data[readPosition:readPosition + 8])
            readPosition += 8
        else:
            readPosition += 4

        if embeddedTime > int(time.time()) + 10800:
            print 'The time in this getpubkey message is too new. Ignoring it. Time:', embeddedTime
            return
        if embeddedTime < int(time.time()) - shared.maximumAgeOfAnObjectThatIAmWillingToAccept:
            print 'The time in this getpubkey message is too old. Ignoring it. Time:', embeddedTime
            return
        requestedAddressVersionNumber, addressVersionLength = decodeVarint(
            data[readPosition:readPosition + 10])
        readPosition += addressVersionLength
        streamNumber, streamNumberLength = decodeVarint(
            data[readPosition:readPosition + 10])
        if streamNumber != self.streamNumber:
            print 'The streamNumber', streamNumber, 'doesn\'t match our stream number:', self.streamNumber
            return
        readPosition += streamNumberLength

        inventoryHash = calculateInventoryHash(data)
        shared.inventoryLock.acquire()
        if inventoryHash in shared.inventory:
            print 'We have already received this getpubkey request. Ignoring it.'
            shared.inventoryLock.release()
            return
        elif shared.isInSqlInventory(inventoryHash):
            print 'We have already received this getpubkey request (it is stored on disk in the SQL inventory). Ignoring it.'
            shared.inventoryLock.release()
            return

        objectType = 'getpubkey'
        shared.inventory[inventoryHash] = (
            objectType, self.streamNumber, data, embeddedTime)
        shared.inventoryLock.release()
        # This getpubkey request is valid so far. Forward to peers.
        self.broadcastinv(inventoryHash)

        if requestedAddressVersionNumber == 0:
            print 'The requestedAddressVersionNumber of the pubkey request is zero. That doesn\'t make any sense. Ignoring it.'
            return
        elif requestedAddressVersionNumber == 1:
            print 'The requestedAddressVersionNumber of the pubkey request is 1 which isn\'t supported anymore. Ignoring it.'
            return
        elif requestedAddressVersionNumber > 3:
            print 'The requestedAddressVersionNumber of the pubkey request is too high. Can\'t understand. Ignoring it.'
            return

        requestedHash = data[readPosition:readPosition + 20]
        if len(requestedHash) != 20:
            print 'The length of the requested hash is not 20 bytes. Something is wrong. Ignoring.'
            return
        print 'the hash requested in this getpubkey request is:', requestedHash.encode('hex')

        if requestedHash in shared.myAddressesByHash:  # if this address hash is one of mine
            if decodeAddress(shared.myAddressesByHash[requestedHash])[1] != requestedAddressVersionNumber:
                with shared.printLock:
                    sys.stderr.write(
                     '(Within the recgetpubkey function) Someone requested one of my pubkeys but the requestedAddressVersionNumber doesn\'t match my actual address version number. That shouldn\'t have happened. Ignoring.\n')

                return
            try:
                lastPubkeySendTime = int(shared.config.get(
                    shared.myAddressesByHash[requestedHash], 'lastpubkeysendtime'))
            except:
                lastPubkeySendTime = 0
            if lastPubkeySendTime < time.time() - shared.lengthOfTimeToHoldOnToAllPubkeys:  # If the last time we sent our pubkey was at least 28 days ago...
                with shared.printLock:
                    print 'Found getpubkey-requested-hash in my list of EC hashes. Telling Worker thread to do the POW for a pubkey message and send it out.'

                if requestedAddressVersionNumber == 2:
                    shared.workerQueue.put((
                        'doPOWForMyV2Pubkey', requestedHash))
                elif requestedAddressVersionNumber == 3:
                    shared.workerQueue.put((
                        'doPOWForMyV3Pubkey', requestedHash))
            else:
                with shared.printLock:
                    print 'Found getpubkey-requested-hash in my list of EC hashes BUT we already sent it recently. Ignoring request. The lastPubkeySendTime is:', lastPubkeySendTime

        else:
            with shared.printLock:
                print 'This getpubkey request is not for any of my keys.'


    # We have received an inv message
    def recinv(self, data):
        totalNumberOfObjectsThatWeHaveYetToCheckAndSeeWhetherWeAlreadyHave = 0  # ..from all peers, counting duplicates seperately (because they take up memory)
        if len(shared.numberOfObjectsThatWeHaveYetToCheckAndSeeWhetherWeAlreadyHavePerPeer) > 0:
            for key, value in shared.numberOfObjectsThatWeHaveYetToCheckAndSeeWhetherWeAlreadyHavePerPeer.items():
                totalNumberOfObjectsThatWeHaveYetToCheckAndSeeWhetherWeAlreadyHave += value
            with shared.printLock:
                print 'number of keys(hosts) in shared.numberOfObjectsThatWeHaveYetToCheckAndSeeWhetherWeAlreadyHavePerPeer:', len(shared.numberOfObjectsThatWeHaveYetToCheckAndSeeWhetherWeAlreadyHavePerPeer)
                print 'totalNumberOfObjectsThatWeHaveYetToCheckAndSeeWhetherWeAlreadyHave = ', totalNumberOfObjectsThatWeHaveYetToCheckAndSeeWhetherWeAlreadyHave

        numberOfItemsInInv, lengthOfVarint = decodeVarint(data[:10])
        if numberOfItemsInInv > 50000:
            sys.stderr.write('Too many items in inv message!')
            return
        if len(data) < lengthOfVarint + (numberOfItemsInInv * 32):
            print 'inv message doesn\'t contain enough data. Ignoring.'
            return
        if numberOfItemsInInv == 1:  # we'll just request this data from the person who advertised the object.
            if totalNumberOfObjectsThatWeHaveYetToCheckAndSeeWhetherWeAlreadyHave > 200000 and len(self.objectsThatWeHaveYetToCheckAndSeeWhetherWeAlreadyHave) > 1000:  # inv flooding attack mitigation
                with shared.printLock:
                    print 'We already have', totalNumberOfObjectsThatWeHaveYetToCheckAndSeeWhetherWeAlreadyHave, 'items yet to retrieve from peers and over 1000 from this node in particular. Ignoring this inv message.'

                return
            self.someObjectsOfWhichThisRemoteNodeIsAlreadyAware[
                data[lengthOfVarint:32 + lengthOfVarint]] = 0
            if data[lengthOfVarint:32 + lengthOfVarint] in shared.inventory:
                with shared.printLock:
                    print 'Inventory (in memory) has inventory item already.'

            elif shared.isInSqlInventory(data[lengthOfVarint:32 + lengthOfVarint]):
                print 'Inventory (SQL on disk) has inventory item already.'
            else:
                self.sendgetdata(data[lengthOfVarint:32 + lengthOfVarint])
        else:
            print 'inv message lists', numberOfItemsInInv, 'objects.'
            for i in range(numberOfItemsInInv):  # upon finishing dealing with an incoming message, the receiveDataThread will request a random object from the peer. This way if we get multiple inv messages from multiple peers which list mostly the same objects, we will make getdata requests for different random objects from the various peers.
                if len(data[lengthOfVarint + (32 * i):32 + lengthOfVarint + (32 * i)]) == 32:  # The length of an inventory hash should be 32. If it isn't 32 then the remote node is either badly programmed or behaving nefariously.
                    if totalNumberOfObjectsThatWeHaveYetToCheckAndSeeWhetherWeAlreadyHave > 200000 and len(self.objectsThatWeHaveYetToCheckAndSeeWhetherWeAlreadyHave) > 1000:  # inv flooding attack mitigation
                        with shared.printLock:
                            print 'We already have', totalNumberOfObjectsThatWeHaveYetToCheckAndSeeWhetherWeAlreadyHave, 'items yet to retrieve from peers and over', len(self.objectsThatWeHaveYetToCheckAndSeeWhetherWeAlreadyHave), 'from this node in particular. Ignoring the rest of this inv message.'

                        break
                    self.someObjectsOfWhichThisRemoteNodeIsAlreadyAware[data[
                        lengthOfVarint + (32 * i):32 + lengthOfVarint + (32 * i)]] = 0
                    self.objectsThatWeHaveYetToCheckAndSeeWhetherWeAlreadyHave[
                        data[lengthOfVarint + (32 * i):32 + lengthOfVarint + (32 * i)]] = 0
            shared.numberOfObjectsThatWeHaveYetToCheckAndSeeWhetherWeAlreadyHavePerPeer[
                self.HOST] = len(self.objectsThatWeHaveYetToCheckAndSeeWhetherWeAlreadyHave)

    # Send a getdata message to our peer to request the object with the given
    # hash
    def sendgetdata(self, hash):
        with shared.printLock:
            print 'sending getdata to retrieve object with hash:', hash.encode('hex')

        payload = '\x01' + hash
        headerData = '\xe9\xbe\xb4\xd9'  # magic bits, slighly different from Bitcoin's magic bits.
        headerData += 'getdata\x00\x00\x00\x00\x00'
        headerData += pack('>L', len(
            payload))  # payload length. Note that we add an extra 8 for the nonce.
        headerData += hashlib.sha512(payload).digest()[:4]
        try:
            self.sock.sendall(headerData + payload)
        except Exception as err:
            # if not 'Bad file descriptor' in err:
            with shared.printLock:
                print 'sock.sendall error:', err


    # We have received a getdata request from our peer
    def recgetdata(self, data):
        numberOfRequestedInventoryItems, lengthOfVarint = decodeVarint(
            data[:10])
        if len(data) < lengthOfVarint + (32 * numberOfRequestedInventoryItems):
            print 'getdata message does not contain enough data. Ignoring.'
            return
        for i in xrange(numberOfRequestedInventoryItems):
            hash = data[lengthOfVarint + (
                i * 32):32 + lengthOfVarint + (i * 32)]
            with shared.printLock:
                print 'received getdata request for item:', hash.encode('hex')

            # print 'inventory is', shared.inventory
            if hash in shared.inventory:
                objectType, streamNumber, payload, receivedTime = shared.inventory[
                    hash]
                self.sendData(objectType, payload)
            else:
                t = (hash,)
                shared.sqlLock.acquire()
                shared.sqlSubmitQueue.put(
                    '''select objecttype, payload from inventory where hash=?''')
                shared.sqlSubmitQueue.put(t)
                queryreturn = shared.sqlReturnQueue.get()
                shared.sqlLock.release()
                if queryreturn != []:
                    for row in queryreturn:
                        objectType, payload = row
                    self.sendData(objectType, payload)
                else:
                    print 'Someone asked for an object with a getdata which is not in either our memory inventory or our SQL inventory. That shouldn\'t have happened.'

    # Our peer has requested (in a getdata message) that we send an object.
    def sendData(self, objectType, payload):
        headerData = '\xe9\xbe\xb4\xd9'  # magic bits, slighly different from Bitcoin's magic bits.
        if objectType == 'pubkey':
            with shared.printLock:
                print 'sending pubkey'

            headerData += 'pubkey\x00\x00\x00\x00\x00\x00'
        elif objectType == 'getpubkey' or objectType == 'pubkeyrequest':
            with shared.printLock:
                print 'sending getpubkey'

            headerData += 'getpubkey\x00\x00\x00'
        elif objectType == 'msg':
            with shared.printLock:
                print 'sending msg'

            headerData += 'msg\x00\x00\x00\x00\x00\x00\x00\x00\x00'
        elif objectType == 'broadcast':
            with shared.printLock:
                print 'sending broadcast'

            headerData += 'broadcast\x00\x00\x00'
        else:
            sys.stderr.write(
                'Error: sendData has been asked to send a strange objectType: %s\n' % str(objectType))
            return
        headerData += pack('>L', len(payload))  # payload length.
        headerData += hashlib.sha512(payload).digest()[:4]
        try:
            self.sock.sendall(headerData + payload)
        except Exception as err:
            # if not 'Bad file descriptor' in err:
            with shared.printLock:
                print 'sock.sendall error:', err


    # Send an inv message with just one hash to all of our peers
    def broadcastinv(self, hash):
        with shared.printLock:
            print 'broadcasting inv with hash:', hash.encode('hex')

        shared.broadcastToSendDataQueues((self.streamNumber, 'sendinv', hash))

    # We have received an addr message.
    def recaddr(self, data):
        listOfAddressDetailsToBroadcastToPeers = []
        numberOfAddressesIncluded = 0
        numberOfAddressesIncluded, lengthOfNumberOfAddresses = decodeVarint(
            data[:10])

        if shared.verbose >= 1:
            with shared.printLock:
                print 'addr message contains', numberOfAddressesIncluded, 'IP addresses.'


        if self.remoteProtocolVersion == 1:
            if numberOfAddressesIncluded > 1000 or numberOfAddressesIncluded == 0:
                return
            if len(data) != lengthOfNumberOfAddresses + (34 * numberOfAddressesIncluded):
                print 'addr message does not contain the correct amount of data. Ignoring.'
                return

            needToWriteKnownNodesToDisk = False
            for i in range(0, numberOfAddressesIncluded):
                try:
                    if data[16 + lengthOfNumberOfAddresses + (34 * i):28 + lengthOfNumberOfAddresses + (34 * i)] != '\x00\x00\x00\x00\x00\x00\x00\x00\x00\x00\xFF\xFF':
                        with shared.printLock:
                            print 'Skipping IPv6 address.', repr(data[16 + lengthOfNumberOfAddresses + (34 * i):28 + lengthOfNumberOfAddresses + (34 * i)])

                        continue
                except Exception as err:
                    with shared.printLock:
                        sys.stderr.write(
                         'ERROR TRYING TO UNPACK recaddr (to test for an IPv6 address). Message: %s\n' % str(err))

                    break  # giving up on unpacking any more. We should still be connected however.

                try:
                    recaddrStream, = unpack('>I', data[4 + lengthOfNumberOfAddresses + (
                        34 * i):8 + lengthOfNumberOfAddresses + (34 * i)])
                except Exception as err:
                    with shared.printLock:
                        sys.stderr.write(
                          'ERROR TRYING TO UNPACK recaddr (recaddrStream). Message: %s\n' % str(err))

                    break  # giving up on unpacking any more. We should still be connected however.
                if recaddrStream == 0:
                    continue
                if recaddrStream != self.streamNumber and recaddrStream != (self.streamNumber * 2) and recaddrStream != ((self.streamNumber * 2) + 1):  # if the embedded stream number is not in my stream or either of my child streams then ignore it. Someone might be trying funny business.
                    continue
                try:
                    recaddrServices, = unpack('>Q', data[8 + lengthOfNumberOfAddresses + (
                        34 * i):16 + lengthOfNumberOfAddresses + (34 * i)])
                except Exception as err:
                    with shared.printLock:
                        sys.stderr.write(
                            'ERROR TRYING TO UNPACK recaddr (recaddrServices). Message: %s\n' % str(err))

                    break  # giving up on unpacking any more. We should still be connected however.

                try:
                    recaddrPort, = unpack('>H', data[32 + lengthOfNumberOfAddresses + (
                        34 * i):34 + lengthOfNumberOfAddresses + (34 * i)])
                except Exception as err:
                    with shared.printLock:
                        sys.stderr.write(
                            'ERROR TRYING TO UNPACK recaddr (recaddrPort). Message: %s\n' % str(err))

                    break  # giving up on unpacking any more. We should still be connected however.
                # print 'Within recaddr(): IP', recaddrIP, ', Port',
                # recaddrPort, ', i', i
                hostFromAddrMessage = socket.inet_ntoa(data[
                                                       28 + lengthOfNumberOfAddresses + (34 * i):32 + lengthOfNumberOfAddresses + (34 * i)])
                # print 'hostFromAddrMessage', hostFromAddrMessage
                if data[28 + lengthOfNumberOfAddresses + (34 * i)] == '\x7F':
                    print 'Ignoring IP address in loopback range:', hostFromAddrMessage
                    continue
                if helper_generic.isHostInPrivateIPRange(hostFromAddrMessage):
                    print 'Ignoring IP address in private range:', hostFromAddrMessage
                    continue
                timeSomeoneElseReceivedMessageFromThisNode, = unpack('>I', data[lengthOfNumberOfAddresses + (
                    34 * i):4 + lengthOfNumberOfAddresses + (34 * i)])  # This is the 'time' value in the received addr message.
                if recaddrStream not in shared.knownNodes:  # knownNodes is a dictionary of dictionaries with one outer dictionary for each stream. If the outer stream dictionary doesn't exist yet then we must make it.
                    shared.knownNodesLock.acquire()
                    shared.knownNodes[recaddrStream] = {}
                    shared.knownNodesLock.release()
                if hostFromAddrMessage not in shared.knownNodes[recaddrStream]:
                    if len(shared.knownNodes[recaddrStream]) < 20000 and timeSomeoneElseReceivedMessageFromThisNode > (int(time.time()) - 10800) and timeSomeoneElseReceivedMessageFromThisNode < (int(time.time()) + 10800):  # If we have more than 20000 nodes in our list already then just forget about adding more. Also, make sure that the time that someone else received a message from this node is within three hours from now.
                        shared.knownNodesLock.acquire()
                        shared.knownNodes[recaddrStream][hostFromAddrMessage] = (
                            recaddrPort, timeSomeoneElseReceivedMessageFromThisNode)
                        shared.knownNodesLock.release()
                        needToWriteKnownNodesToDisk = True
                        hostDetails = (
                            timeSomeoneElseReceivedMessageFromThisNode,
                            recaddrStream, recaddrServices, hostFromAddrMessage, recaddrPort)
                        listOfAddressDetailsToBroadcastToPeers.append(
                            hostDetails)
                else:
                    PORT, timeLastReceivedMessageFromThisNode = shared.knownNodes[recaddrStream][
                        hostFromAddrMessage]  # PORT in this case is either the port we used to connect to the remote node, or the port that was specified by someone else in a past addr message.
                    if (timeLastReceivedMessageFromThisNode < timeSomeoneElseReceivedMessageFromThisNode) and (timeSomeoneElseReceivedMessageFromThisNode < int(time.time())):
                        shared.knownNodesLock.acquire()
                        shared.knownNodes[recaddrStream][hostFromAddrMessage] = (
                            PORT, timeSomeoneElseReceivedMessageFromThisNode)
                        shared.knownNodesLock.release()
                        if PORT != recaddrPort:
                            print 'Strange occurance: The port specified in an addr message', str(recaddrPort), 'does not match the port', str(PORT), 'that this program (or some other peer) used to connect to it', str(hostFromAddrMessage), '. Perhaps they changed their port or are using a strange NAT configuration.'
            if needToWriteKnownNodesToDisk:  # Runs if any nodes were new to us. Also, share those nodes with our peers.
                shared.knownNodesLock.acquire()
                output = open(shared.appdata + 'knownnodes.dat', 'wb')
                pickle.dump(shared.knownNodes, output)
                output.close()
                shared.knownNodesLock.release()
                self.broadcastaddr(
                    listOfAddressDetailsToBroadcastToPeers)  # no longer broadcast
            with shared.printLock:
                print 'knownNodes currently has', len(shared.knownNodes[self.streamNumber]), 'nodes for this stream.'

        elif self.remoteProtocolVersion >= 2:  # The difference is that in protocol version 2, network addresses use 64 bit times rather than 32 bit times.
            if numberOfAddressesIncluded > 1000 or numberOfAddressesIncluded == 0:
                return
            if len(data) != lengthOfNumberOfAddresses + (38 * numberOfAddressesIncluded):
                print 'addr message does not contain the correct amount of data. Ignoring.'
                return

            needToWriteKnownNodesToDisk = False
            for i in range(0, numberOfAddressesIncluded):
                try:
                    if data[20 + lengthOfNumberOfAddresses + (38 * i):32 + lengthOfNumberOfAddresses + (38 * i)] != '\x00\x00\x00\x00\x00\x00\x00\x00\x00\x00\xFF\xFF':
                        with shared.printLock:
                           print 'Skipping IPv6 address.', repr(data[20 + lengthOfNumberOfAddresses + (38 * i):32 + lengthOfNumberOfAddresses + (38 * i)])

                        continue
                except Exception as err:
                    with shared.printLock:
                       sys.stderr.write(
                           'ERROR TRYING TO UNPACK recaddr (to test for an IPv6 address). Message: %s\n' % str(err))

                    break  # giving up on unpacking any more. We should still be connected however.

                try:
                    recaddrStream, = unpack('>I', data[8 + lengthOfNumberOfAddresses + (
                        38 * i):12 + lengthOfNumberOfAddresses + (38 * i)])
                except Exception as err:
                    with shared.printLock:
                       sys.stderr.write(
                           'ERROR TRYING TO UNPACK recaddr (recaddrStream). Message: %s\n' % str(err))

                    break  # giving up on unpacking any more. We should still be connected however.
                if recaddrStream == 0:
                    continue
                if recaddrStream != self.streamNumber and recaddrStream != (self.streamNumber * 2) and recaddrStream != ((self.streamNumber * 2) + 1):  # if the embedded stream number is not in my stream or either of my child streams then ignore it. Someone might be trying funny business.
                    continue
                try:
                    recaddrServices, = unpack('>Q', data[12 + lengthOfNumberOfAddresses + (
                        38 * i):20 + lengthOfNumberOfAddresses + (38 * i)])
                except Exception as err:
                    with shared.printLock:
                       sys.stderr.write(
                            'ERROR TRYING TO UNPACK recaddr (recaddrServices). Message: %s\n' % str(err))

                    break  # giving up on unpacking any more. We should still be connected however.

                try:
                    recaddrPort, = unpack('>H', data[36 + lengthOfNumberOfAddresses + (
                        38 * i):38 + lengthOfNumberOfAddresses + (38 * i)])
                except Exception as err:
                    with shared.printLock:
                        sys.stderr.write(
                            'ERROR TRYING TO UNPACK recaddr (recaddrPort). Message: %s\n' % str(err))

                    break  # giving up on unpacking any more. We should still be connected however.
                # print 'Within recaddr(): IP', recaddrIP, ', Port',
                # recaddrPort, ', i', i
                hostFromAddrMessage = socket.inet_ntoa(data[
                                                       32 + lengthOfNumberOfAddresses + (38 * i):36 + lengthOfNumberOfAddresses + (38 * i)])
                # print 'hostFromAddrMessage', hostFromAddrMessage
                if data[32 + lengthOfNumberOfAddresses + (38 * i)] == '\x7F':
                    print 'Ignoring IP address in loopback range:', hostFromAddrMessage
                    continue
                if data[32 + lengthOfNumberOfAddresses + (38 * i)] == '\x0A':
                    print 'Ignoring IP address in private range:', hostFromAddrMessage
                    continue
                if data[32 + lengthOfNumberOfAddresses + (38 * i):34 + lengthOfNumberOfAddresses + (38 * i)] == '\xC0A8':
                    print 'Ignoring IP address in private range:', hostFromAddrMessage
                    continue
                timeSomeoneElseReceivedMessageFromThisNode, = unpack('>Q', data[lengthOfNumberOfAddresses + (
                    38 * i):8 + lengthOfNumberOfAddresses + (38 * i)])  # This is the 'time' value in the received addr message. 64-bit.
                if recaddrStream not in shared.knownNodes:  # knownNodes is a dictionary of dictionaries with one outer dictionary for each stream. If the outer stream dictionary doesn't exist yet then we must make it.
                    shared.knownNodesLock.acquire()
                    shared.knownNodes[recaddrStream] = {}
                    shared.knownNodesLock.release()
                if hostFromAddrMessage not in shared.knownNodes[recaddrStream]:
                    if len(shared.knownNodes[recaddrStream]) < 20000 and timeSomeoneElseReceivedMessageFromThisNode > (int(time.time()) - 10800) and timeSomeoneElseReceivedMessageFromThisNode < (int(time.time()) + 10800):  # If we have more than 20000 nodes in our list already then just forget about adding more. Also, make sure that the time that someone else received a message from this node is within three hours from now.
                        shared.knownNodesLock.acquire()
                        shared.knownNodes[recaddrStream][hostFromAddrMessage] = (
                            recaddrPort, timeSomeoneElseReceivedMessageFromThisNode)
                        shared.knownNodesLock.release()
                        with shared.printLock:
                            print 'added new node', hostFromAddrMessage, 'to knownNodes in stream', recaddrStream

                        needToWriteKnownNodesToDisk = True
                        hostDetails = (
                            timeSomeoneElseReceivedMessageFromThisNode,
                            recaddrStream, recaddrServices, hostFromAddrMessage, recaddrPort)
                        listOfAddressDetailsToBroadcastToPeers.append(
                            hostDetails)
                else:
                    PORT, timeLastReceivedMessageFromThisNode = shared.knownNodes[recaddrStream][
                        hostFromAddrMessage]  # PORT in this case is either the port we used to connect to the remote node, or the port that was specified by someone else in a past addr message.
                    if (timeLastReceivedMessageFromThisNode < timeSomeoneElseReceivedMessageFromThisNode) and (timeSomeoneElseReceivedMessageFromThisNode < int(time.time())):
                        shared.knownNodesLock.acquire()
                        shared.knownNodes[recaddrStream][hostFromAddrMessage] = (
                            PORT, timeSomeoneElseReceivedMessageFromThisNode)
                        shared.knownNodesLock.release()
                        if PORT != recaddrPort:
                            print 'Strange occurance: The port specified in an addr message', str(recaddrPort), 'does not match the port', str(PORT), 'that this program (or some other peer) used to connect to it', str(hostFromAddrMessage), '. Perhaps they changed their port or are using a strange NAT configuration.'
            if needToWriteKnownNodesToDisk:  # Runs if any nodes were new to us. Also, share those nodes with our peers.
                shared.knownNodesLock.acquire()
                output = open(shared.appdata + 'knownnodes.dat', 'wb')
                pickle.dump(shared.knownNodes, output)
                output.close()
                shared.knownNodesLock.release()
                self.broadcastaddr(listOfAddressDetailsToBroadcastToPeers)
            with shared.printLock:
                print 'knownNodes currently has', len(shared.knownNodes[self.streamNumber]), 'nodes for this stream.'


    # Function runs when we want to broadcast an addr message to all of our
    # peers. Runs when we learn of nodes that we didn't previously know about
    # and want to share them with our peers.
    def broadcastaddr(self, listOfAddressDetailsToBroadcastToPeers):
        numberOfAddressesInAddrMessage = len(
            listOfAddressDetailsToBroadcastToPeers)
        payload = ''
        for hostDetails in listOfAddressDetailsToBroadcastToPeers:
            timeLastReceivedMessageFromThisNode, streamNumber, services, host, port = hostDetails
            payload += pack(
                '>Q', timeLastReceivedMessageFromThisNode)  # now uses 64-bit time
            payload += pack('>I', streamNumber)
            payload += pack(
                '>q', services)  # service bit flags offered by this node
            payload += '\x00\x00\x00\x00\x00\x00\x00\x00\x00\x00\xFF\xFF' + \
                socket.inet_aton(host)
            payload += pack('>H', port)  # remote port

        payload = encodeVarint(numberOfAddressesInAddrMessage) + payload
        datatosend = '\xE9\xBE\xB4\xD9addr\x00\x00\x00\x00\x00\x00\x00\x00'
        datatosend = datatosend + pack('>L', len(payload))  # payload length
        datatosend = datatosend + hashlib.sha512(payload).digest()[0:4]
        datatosend = datatosend + payload

        if shared.verbose >= 1:
            with shared.printLock:
                print 'Broadcasting addr with', numberOfAddressesInAddrMessage, 'entries.'

        shared.broadcastToSendDataQueues((
            self.streamNumber, 'sendaddr', datatosend))

    # Send a big addr message to our peer
    def sendaddr(self):
        addrsInMyStream = {}
        addrsInChildStreamLeft = {}
        addrsInChildStreamRight = {}
        # print 'knownNodes', shared.knownNodes

        # We are going to share a maximum number of 1000 addrs with our peer.
        # 500 from this stream, 250 from the left child stream, and 250 from
        # the right child stream.
        shared.knownNodesLock.acquire()
        if len(shared.knownNodes[self.streamNumber]) > 0:
            for i in range(500):
                random.seed()
                HOST, = random.sample(shared.knownNodes[self.streamNumber], 1)
                if helper_generic.isHostInPrivateIPRange(HOST):
                    continue
                addrsInMyStream[HOST] = shared.knownNodes[
                    self.streamNumber][HOST]
        if len(shared.knownNodes[self.streamNumber * 2]) > 0:
            for i in range(250):
                random.seed()
                HOST, = random.sample(shared.knownNodes[
                                      self.streamNumber * 2], 1)
                if helper_generic.isHostInPrivateIPRange(HOST):
                    continue
                addrsInChildStreamLeft[HOST] = shared.knownNodes[
                    self.streamNumber * 2][HOST]
        if len(shared.knownNodes[(self.streamNumber * 2) + 1]) > 0:
            for i in range(250):
                random.seed()
                HOST, = random.sample(shared.knownNodes[
                                      (self.streamNumber * 2) + 1], 1)
                if helper_generic.isHostInPrivateIPRange(HOST):
                    continue
                addrsInChildStreamRight[HOST] = shared.knownNodes[
                    (self.streamNumber * 2) + 1][HOST]
        shared.knownNodesLock.release()
        numberOfAddressesInAddrMessage = 0
        payload = ''
        # print 'addrsInMyStream.items()', addrsInMyStream.items()
        for HOST, value in addrsInMyStream.items():
            PORT, timeLastReceivedMessageFromThisNode = value
            if timeLastReceivedMessageFromThisNode > (int(time.time()) - shared.maximumAgeOfNodesThatIAdvertiseToOthers):  # If it is younger than 3 hours old..
                numberOfAddressesInAddrMessage += 1
                payload += pack(
                    '>Q', timeLastReceivedMessageFromThisNode)  # 64-bit time
                payload += pack('>I', self.streamNumber)
                payload += pack(
                    '>q', 1)  # service bit flags offered by this node
                payload += '\x00\x00\x00\x00\x00\x00\x00\x00\x00\x00\xFF\xFF' + \
                    socket.inet_aton(HOST)
                payload += pack('>H', PORT)  # remote port
        for HOST, value in addrsInChildStreamLeft.items():
            PORT, timeLastReceivedMessageFromThisNode = value
            if timeLastReceivedMessageFromThisNode > (int(time.time()) - shared.maximumAgeOfNodesThatIAdvertiseToOthers):  # If it is younger than 3 hours old..
                numberOfAddressesInAddrMessage += 1
                payload += pack(
                    '>Q', timeLastReceivedMessageFromThisNode)  # 64-bit time
                payload += pack('>I', self.streamNumber * 2)
                payload += pack(
                    '>q', 1)  # service bit flags offered by this node
                payload += '\x00\x00\x00\x00\x00\x00\x00\x00\x00\x00\xFF\xFF' + \
                    socket.inet_aton(HOST)
                payload += pack('>H', PORT)  # remote port
        for HOST, value in addrsInChildStreamRight.items():
            PORT, timeLastReceivedMessageFromThisNode = value
            if timeLastReceivedMessageFromThisNode > (int(time.time()) - shared.maximumAgeOfNodesThatIAdvertiseToOthers):  # If it is younger than 3 hours old..
                numberOfAddressesInAddrMessage += 1
                payload += pack(
                    '>Q', timeLastReceivedMessageFromThisNode)  # 64-bit time
                payload += pack('>I', (self.streamNumber * 2) + 1)
                payload += pack(
                    '>q', 1)  # service bit flags offered by this node
                payload += '\x00\x00\x00\x00\x00\x00\x00\x00\x00\x00\xFF\xFF' + \
                    socket.inet_aton(HOST)
                payload += pack('>H', PORT)  # remote port

        payload = encodeVarint(numberOfAddressesInAddrMessage) + payload
        datatosend = '\xE9\xBE\xB4\xD9addr\x00\x00\x00\x00\x00\x00\x00\x00'
        datatosend = datatosend + pack('>L', len(payload))  # payload length
        datatosend = datatosend + hashlib.sha512(payload).digest()[0:4]
        datatosend = datatosend + payload
        try:
            self.sock.sendall(datatosend)
            if shared.verbose >= 1:
                with shared.printLock:
                    print 'Sending addr with', numberOfAddressesInAddrMessage, 'entries.'

        except Exception as err:
            # if not 'Bad file descriptor' in err:
            with shared.printLock:
                print 'sock.sendall error:', err


    # We have received a version message
    def recversion(self, data):
        if len(data) < 83:
            # This version message is unreasonably short. Forget it.
            return
        elif not self.verackSent:
            self.remoteProtocolVersion, = unpack('>L', data[:4])
            if self.remoteProtocolVersion <= 1:
                shared.broadcastToSendDataQueues((0, 'shutdown', self.HOST))
                with shared.printLock:
                    print 'Closing connection to old protocol version 1 node: ', self.HOST

                return
            # print 'remoteProtocolVersion', self.remoteProtocolVersion
            self.myExternalIP = socket.inet_ntoa(data[40:44])
            # print 'myExternalIP', self.myExternalIP
            self.remoteNodeIncomingPort, = unpack('>H', data[70:72])
            # print 'remoteNodeIncomingPort', self.remoteNodeIncomingPort
            useragentLength, lengthOfUseragentVarint = decodeVarint(
                data[80:84])
            readPosition = 80 + lengthOfUseragentVarint
            useragent = data[readPosition:readPosition + useragentLength]
            readPosition += useragentLength
            numberOfStreamsInVersionMessage, lengthOfNumberOfStreamsInVersionMessage = decodeVarint(
                data[readPosition:])
            readPosition += lengthOfNumberOfStreamsInVersionMessage
            self.streamNumber, lengthOfRemoteStreamNumber = decodeVarint(
                data[readPosition:])
            with shared.printLock:
                print 'Remote node useragent:', useragent, '  stream number:', self.streamNumber

            if self.streamNumber != 1:
                shared.broadcastToSendDataQueues((0, 'shutdown', self.HOST))
                with shared.printLock:
                    print 'Closed connection to', self.HOST, 'because they are interested in stream', self.streamNumber, '.'

                return
            shared.connectedHostsList[
                self.HOST] = 1  # We use this data structure to not only keep track of what hosts we are connected to so that we don't try to connect to them again, but also to list the connections count on the Network Status tab.
            # If this was an incoming connection, then the sendData thread
            # doesn't know the stream. We have to set it.
            if not self.initiatedConnection:
                shared.broadcastToSendDataQueues((
                    0, 'setStreamNumber', (self.HOST, self.streamNumber)))
            if data[72:80] == shared.eightBytesOfRandomDataUsedToDetectConnectionsToSelf:
                shared.broadcastToSendDataQueues((0, 'shutdown', self.HOST))
                with shared.printLock:
                    print 'Closing connection to myself: ', self.HOST

                return
            shared.broadcastToSendDataQueues((0, 'setRemoteProtocolVersion', (
                self.HOST, self.remoteProtocolVersion)))

            shared.knownNodesLock.acquire()
            shared.knownNodes[self.streamNumber][self.HOST] = (
                self.remoteNodeIncomingPort, int(time.time()))
            output = open(shared.appdata + 'knownnodes.dat', 'wb')
            pickle.dump(shared.knownNodes, output)
            output.close()
            shared.knownNodesLock.release()

            self.sendverack()
            if self.initiatedConnection == False:
                self.sendversion()

    # Sends a version message
    def sendversion(self):
        with shared.printLock:
            print 'Sending version message'

        try:
            self.sock.sendall(shared.assembleVersionMessage(
                self.HOST, self.PORT, self.streamNumber))
        except Exception as err:
            # if not 'Bad file descriptor' in err:
            with shared.printLock:
                print 'sock.sendall error:', err


    # Sends a verack message
    def sendverack(self):
        with shared.printLock:
            print 'Sending verack'

        try:
            self.sock.sendall(
                '\xE9\xBE\xB4\xD9\x76\x65\x72\x61\x63\x6B\x00\x00\x00\x00\x00\x00\x00\x00\x00\x00\xcf\x83\xe1\x35')
        except Exception as err:
            # if not 'Bad file descriptor' in err:
            with shared.printLock:
                print 'sock.sendall error:', err

                                                                                                             # cf
                                                                                                             # 83
                                                                                                             # e1
                                                                                                             # 35
        self.verackSent = True
        if self.verackReceived:
            self.connectionFullyEstablished()<|MERGE_RESOLUTION|>--- conflicted
+++ resolved
@@ -79,17 +79,9 @@
 
                 break
             # print 'Received', repr(self.data)
-<<<<<<< HEAD
-            if self.data == "":
+            if len(self.data) == dataLen: # If self.sock.recv returned no data:
                 with shared.printLock:
                     print 'Connection to', self.HOST, 'closed. Closing receiveData thread. (ID:', str(id(self)) + ')'
-
-=======
-            if len(self.data) == dataLen:
-                shared.printLock.acquire()
-                print 'Connection to', self.HOST, 'closed. Closing receiveData thread. (ID:', str(id(self)) + ')'
-                shared.printLock.release()
->>>>>>> 5f874153
                 break
             else:
                 self.processData()
