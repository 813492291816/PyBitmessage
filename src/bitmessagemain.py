--- conflicted
+++ resolved
@@ -835,45 +835,6 @@
         else:
             shared.config.remove_option('bitmessagesettings', 'dontconnect')
 
-<<<<<<< HEAD
-    if shared.safeConfigGetBoolean('bitmessagesettings', 'apienabled'):
-        try:
-            apiNotifyPath = shared.config.get(
-                'bitmessagesettings', 'apinotifypath')
-        except:
-            apiNotifyPath = ''
-        if apiNotifyPath != '':
-            logger.debug('Trying to call %s', apiNotifyPath)
-
-            call([apiNotifyPath, "startingUp"])
-        singleAPIThread = singleAPI()
-        singleAPIThread.daemon = True  # close the main program even if there are threads left
-        singleAPIThread.start()
-
-    connectToStream(1)
-
-    singleListenerThread = singleListener()
-    singleListenerThread.setup(selfInitiatedConnections)
-    singleListenerThread.daemon = True  # close the main program even if there are threads left
-    singleListenerThread.start()
-
-    if not shared.safeConfigGetBoolean('bitmessagesettings', 'daemon'):
-        try:
-            from PyQt4 import QtCore, QtGui
-        except Exception as err:
-            logger.error('PyBitmessage requires PyQt unless you want to run it as a daemon and interact with it using the API. You can download PyQt from http://www.riverbankcomputing.com/software/pyqt/download   or by searching Google for \'PyQt Download\'. If you want to run in daemon mode, see https://bitmessage.org/wiki/Daemon')
-            logger.error('Error message: %s', err)
-            os._exit(0)
-
-        import bitmessageqt
-        bitmessageqt.run()
-    else:
-        shared.config.remove_option('bitmessagesettings', 'dontconnect')
-        logger.info('Running as a daemon. You can use Ctrl+C to exit.')
-
-        while True:
-            time.sleep(20)
-=======
             if deamon:
                 with shared.printLock:
                     print 'Running as a daemon. The main program should exit this thread.'
@@ -900,7 +861,6 @@
 if __name__ == "__main__":
     mainprogram = Main()
     mainprogram.start()
->>>>>>> fed1f7a3
 
     
 # So far, the creation of and management of the Bitmessage protocol and this
