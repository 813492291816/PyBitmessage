﻿#!/usr/bin/env python2.7
# Copyright (c) 2012 Jonathan Warren
# Copyright (c) 2012 The Bitmessage developers
# Distributed under the MIT/X11 software license. See the accompanying
# file COPYING or http://www.opensource.org/licenses/mit-license.php.

# Right now, PyBitmessage only support connecting to stream 1. It doesn't
# yet contain logic to expand into further streams.

# The software version variable is now held in shared.py

import depends
depends.check_dependencies()

import signal  # Used to capture a Ctrl-C keypress so that Bitmessage can shutdown gracefully.
# The next 3 are used for the API
import singleton
import os
import socket
import ctypes
from struct import pack
import sys
from subprocess import call
import time

from SimpleXMLRPCServer import SimpleXMLRPCServer
from api import MySimpleXMLRPCRequestHandler
from helper_startup import isOurOperatingSystemLimitedToHavingVeryFewHalfOpenConnections

import shared
from helper_sql import sqlQuery
import threading

# Classes
from class_sqlThread import sqlThread
from class_singleCleaner import singleCleaner
from class_objectProcessor import objectProcessor
from class_outgoingSynSender import outgoingSynSender
from class_singleListener import singleListener
from class_singleWorker import singleWorker
from class_addressGenerator import addressGenerator
from debug import logger

# Helper Functions
import helper_bootstrap
import helper_generic
<<<<<<< HEAD

# singleton lock instance
thisapp = None
=======
import upnp
    
>>>>>>> cfae9647

def connectToStream(streamNumber):
    shared.streamsInWhichIAmParticipating[streamNumber] = 'no data'
    selfInitiatedConnections[streamNumber] = {}
    shared.inventorySets[streamNumber] = set()
    queryData = sqlQuery('''SELECT hash FROM inventory WHERE streamnumber=?''', streamNumber)
    for row in queryData:
        shared.inventorySets[streamNumber].add(row[0])

    
    if isOurOperatingSystemLimitedToHavingVeryFewHalfOpenConnections():
        # Some XP and Vista systems can only have 10 outgoing connections at a time.
        maximumNumberOfHalfOpenConnections = 9
    else:
        maximumNumberOfHalfOpenConnections = 64
    for i in range(maximumNumberOfHalfOpenConnections):
        a = outgoingSynSender()
        a.setup(streamNumber, selfInitiatedConnections)
        a.start()

def _fixWinsock():
    if not ('win32' in sys.platform) and not ('win64' in sys.platform):
        return

    # Python 2 on Windows doesn't define a wrapper for
    # socket.inet_ntop but we can make one ourselves using ctypes
    if not hasattr(socket, 'inet_ntop'):
        addressToString = ctypes.windll.ws2_32.WSAAddressToStringA
        def inet_ntop(family, host):
            if family == socket.AF_INET:
                if len(host) != 4:
                    raise ValueError("invalid IPv4 host")
                host = pack("hH4s8s", socket.AF_INET, 0, host, "\0" * 8)
            elif family == socket.AF_INET6:
                if len(host) != 16:
                    raise ValueError("invalid IPv6 host")
                host = pack("hHL16sL", socket.AF_INET6, 0, 0, host, 0)
            else:
                raise ValueError("invalid address family")
            buf = "\0" * 64
            lengthBuf = pack("I", len(buf))
            addressToString(host, len(host), None, buf, lengthBuf)
            return buf[0:buf.index("\0")]
        socket.inet_ntop = inet_ntop

    # Same for inet_pton
    if not hasattr(socket, 'inet_pton'):
        stringToAddress = ctypes.windll.ws2_32.WSAStringToAddressA
        def inet_pton(family, host):
            buf = "\0" * 28
            lengthBuf = pack("I", len(buf))
            if stringToAddress(str(host),
                               int(family),
                               None,
                               buf,
                               lengthBuf) != 0:
                raise socket.error("illegal IP address passed to inet_pton")
            if family == socket.AF_INET:
                return buf[4:8]
            elif family == socket.AF_INET6:
                return buf[8:24]
            else:
                raise ValueError("invalid address family")
        socket.inet_pton = inet_pton

    # These sockopts are needed on for IPv6 support
    if not hasattr(socket, 'IPPROTO_IPV6'):
        socket.IPPROTO_IPV6 = 41
    if not hasattr(socket, 'IPV6_V6ONLY'):
        socket.IPV6_V6ONLY = 27

# This thread, of which there is only one, runs the API.
class singleAPI(threading.Thread):

    def __init__(self):
        threading.Thread.__init__(self)

    def run(self):
        se = SimpleXMLRPCServer((shared.config.get('bitmessagesettings', 'apiinterface'), shared.config.getint(
            'bitmessagesettings', 'apiport')), MySimpleXMLRPCRequestHandler, True, True)
        se.register_introspection_functions()
        se.serve_forever()

# This is a list of current connections (the thread pointers at least)
selfInitiatedConnections = {}

if shared.useVeryEasyProofOfWorkForTesting:
    shared.networkDefaultProofOfWorkNonceTrialsPerByte = int(
        shared.networkDefaultProofOfWorkNonceTrialsPerByte / 100)
    shared.networkDefaultPayloadLengthExtraBytes = int(
        shared.networkDefaultPayloadLengthExtraBytes / 100)

class Main:
    def start(self, daemon=False):
        global thisapp
        
        _fixWinsock()

        shared.daemon = daemon
        # is the application already running?  If yes then exit.
        thisapp = singleton.singleinstance("", daemon)

        import upnp
        upnp.createPortMapping()

        # get curses flag
        curses = False
        if '-c' in sys.argv:
            curses = True

        signal.signal(signal.SIGINT, helper_generic.signal_handler)
        # signal.signal(signal.SIGINT, signal.SIG_DFL)

        helper_bootstrap.knownNodes()
        # Start the address generation thread
        addressGeneratorThread = addressGenerator()
        addressGeneratorThread.daemon = True  # close the main program even if there are threads left
        addressGeneratorThread.start()

        # Start the thread that calculates POWs
        singleWorkerThread = singleWorker()
        singleWorkerThread.daemon = True  # close the main program even if there are threads left
        singleWorkerThread.start()

        # Start the SQL thread
        sqlLookup = sqlThread()
        sqlLookup.daemon = False  # DON'T close the main program even if there are threads left. The closeEvent should command this thread to exit gracefully.
        sqlLookup.start()

        # Start the thread that calculates POWs
        objectProcessorThread = objectProcessor()
        objectProcessorThread.daemon = False  # DON'T close the main program even the thread remains. This thread checks the shutdown variable after processing each object.
        objectProcessorThread.start()

        # Start the cleanerThread
        singleCleanerThread = singleCleaner()
        singleCleanerThread.daemon = True  # close the main program even if there are threads left
        singleCleanerThread.start()

        shared.reloadMyAddressHashes()
        shared.reloadBroadcastSendersForWhichImWatching()

        if shared.safeConfigGetBoolean('bitmessagesettings', 'apienabled'):
            try:
                apiNotifyPath = shared.config.get(
                    'bitmessagesettings', 'apinotifypath')
            except:
                apiNotifyPath = ''
            if apiNotifyPath != '':
                with shared.printLock:
                    print('Trying to call', apiNotifyPath)

                call([apiNotifyPath, "startingUp"])
            singleAPIThread = singleAPI()
            singleAPIThread.daemon = True  # close the main program even if there are threads left
            singleAPIThread.start()

        connectToStream(1)

        singleListenerThread = singleListener()
        singleListenerThread.setup(selfInitiatedConnections)
        singleListenerThread.daemon = True  # close the main program even if there are threads left
        singleListenerThread.start()

        if daemon == False and shared.safeConfigGetBoolean('bitmessagesettings', 'daemon') == False:
            if curses == False:
                if not depends.check_pyqt():
                    print('PyBitmessage requires PyQt unless you want to run it as a daemon and interact with it using the API. You can download PyQt from http://www.riverbankcomputing.com/software/pyqt/download   or by searching Google for \'PyQt Download\'. If you want to run in daemon mode, see https://bitmessage.org/wiki/Daemon')
                    print('You can also run PyBitmessage with the new curses interface by providing \'-c\' as a commandline argument.')
                    sys.exit()

                import bitmessageqt
                bitmessageqt.run()
            else:
                if depends.check_curses():
                    print('Running with curses')
                    import bitmessagecurses
                    bitmessagecurses.runwrapper()
        else:
            shared.config.remove_option('bitmessagesettings', 'dontconnect')

            if daemon:
                with shared.printLock:
                    print('Running as a daemon. The main program should exit this thread.')
            else:
                with shared.printLock:
                    print('Running as a daemon. You can use Ctrl+C to exit.')
                while True:
                    time.sleep(20)

    def stop(self):
        with shared.printLock:
            print('Stopping Bitmessage Deamon.')
        shared.doCleanShutdown()


    #TODO: nice function but no one is using this 
    def getApiAddress(self):
        if not shared.safeConfigGetBoolean('bitmessagesettings', 'apienabled'):
            return None
        address = shared.config.get('bitmessagesettings', 'apiinterface')
        port = shared.config.getint('bitmessagesettings', 'apiport')
        return {'address':address,'port':port}

if __name__ == "__main__":
    mainprogram = Main()
    mainprogram.start()


# So far, the creation of and management of the Bitmessage protocol and this
# client is a one-man operation. Bitcoin tips are quite appreciated.
# 1H5XaDA6fYENLbknwZyjiYXYPQaFjjLX2u<|MERGE_RESOLUTION|>--- conflicted
+++ resolved
@@ -1,4 +1,4 @@
-﻿#!/usr/bin/env python2.7
+#!/usr/bin/env python2.7
 # Copyright (c) 2012 Jonathan Warren
 # Copyright (c) 2012 The Bitmessage developers
 # Distributed under the MIT/X11 software license. See the accompanying
@@ -44,14 +44,9 @@
 # Helper Functions
 import helper_bootstrap
 import helper_generic
-<<<<<<< HEAD
 
 # singleton lock instance
 thisapp = None
-=======
-import upnp
-    
->>>>>>> cfae9647
 
 def connectToStream(streamNumber):
     shared.streamsInWhichIAmParticipating[streamNumber] = 'no data'
@@ -154,8 +149,9 @@
         # is the application already running?  If yes then exit.
         thisapp = singleton.singleinstance("", daemon)
 
-        import upnp
-        upnp.createPortMapping()
+        if shared.safeConfigGetBoolean('bitmessagesettings','upnp'):
+            import upnp
+            upnp.createPortMapping()
 
         # get curses flag
         curses = False
