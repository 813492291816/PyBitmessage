#!/usr/bin/env python2.7
# Copyright (c) 2012 Jonathan Warren
# Copyright (c) 2012 The Bitmessage developers
# Distributed under the MIT/X11 software license. See the accompanying
# file COPYING or http://www.opensource.org/licenses/mit-license.php.

# Right now, PyBitmessage only support connecting to stream 1. It doesn't
# yet contain logic to expand into further streams.

# The software version variable is now held in shared.py
verbose = 1
maximumAgeOfAnObjectThatIAmWillingToAccept = 216000  # Equals two days and 12 hours.
lengthOfTimeToLeaveObjectsInInventory = 237600  # Equals two days and 18 hours. This should be longer than maximumAgeOfAnObjectThatIAmWillingToAccept so that we don't process messages twice.
lengthOfTimeToHoldOnToAllPubkeys = 2419200  # Equals 4 weeks. You could make this longer if you want but making it shorter would not be advisable because there is a very small possibility that it could keep you from obtaining a needed pubkey for a period of time.
maximumAgeOfObjectsThatIAdvertiseToOthers = 216000  # Equals two days and 12 hours
maximumAgeOfNodesThatIAdvertiseToOthers = 10800  # Equals three hours
storeConfigFilesInSameDirectoryAsProgramByDefault = False  # The user may de-select Portable Mode in the settings if they want the config files to stay in the application data folder.
useVeryEasyProofOfWorkForTesting = False  # If you set this to True while on the normal network, you won't be able to send or sometimes receive messages.
encryptedBroadcastSwitchoverTime = 1369735200

import sys
import ConfigParser
import Queue
from addresses import *
import shared
from defaultKnownNodes import *
import time
import socket
import threading
import hashlib
from struct import *
import pickle
import random
import sqlite3
from time import strftime, localtime, gmtime
import shutil  # used for moving the messages.dat file
import string
import socks
import highlevelcrypto
from pyelliptic.openssl import OpenSSL
import ctypes
from pyelliptic import arithmetic
import signal  # Used to capture a Ctrl-C keypress so that Bitmessage can shutdown gracefully.
# The next 3 are used for the API
from SimpleXMLRPCServer import *
import json
from subprocess import call  # used when the API must execute an outside program
import singleton
import proofofwork

# For each stream to which we connect, several outgoingSynSender threads
# will exist and will collectively create 8 connections with peers.

class outgoingSynSender(threading.Thread):

    def __init__(self):
        threading.Thread.__init__(self)

    def setup(self, streamNumber):
        self.streamNumber = streamNumber

    def run(self):
        time.sleep(1)
        global alreadyAttemptedConnectionsListResetTime
        while True:
            while len(selfInitiatedConnections[self.streamNumber]) >= 8:  # maximum number of outgoing connections = 8
                time.sleep(10)
            if shared.shutdown:
                break
            random.seed()
            HOST, = random.sample(shared.knownNodes[self.streamNumber], 1)
            alreadyAttemptedConnectionsListLock.acquire()
            while HOST in alreadyAttemptedConnectionsList or HOST in shared.connectedHostsList:
                alreadyAttemptedConnectionsListLock.release()
                # print 'choosing new sample'
                random.seed()
                HOST, = random.sample(shared.knownNodes[
                                      self.streamNumber], 1)
                time.sleep(1)
                # Clear out the alreadyAttemptedConnectionsList every half
                # hour so that this program will again attempt a connection
                # to any nodes, even ones it has already tried.
                if (time.time() - alreadyAttemptedConnectionsListResetTime) > 1800:
                    alreadyAttemptedConnectionsList.clear()
                    alreadyAttemptedConnectionsListResetTime = int(
                        time.time())
                alreadyAttemptedConnectionsListLock.acquire()
            alreadyAttemptedConnectionsList[HOST] = 0
            alreadyAttemptedConnectionsListLock.release()
            PORT, timeNodeLastSeen = shared.knownNodes[
                self.streamNumber][HOST]
            sock = socks.socksocket(socket.AF_INET, socket.SOCK_STREAM)
            # This option apparently avoids the TIME_WAIT state so that we
            # can rebind faster
            sock.setsockopt(socket.SOL_SOCKET, socket.SO_REUSEADDR, 1)
            sock.settimeout(20)
            if shared.config.get('bitmessagesettings', 'socksproxytype') == 'none' and verbose >= 2:
                shared.printLock.acquire()
                print 'Trying an outgoing connection to', HOST, ':', PORT
                shared.printLock.release()
                # sock = socket.socket(socket.AF_INET, socket.SOCK_STREAM)
            elif shared.config.get('bitmessagesettings', 'socksproxytype') == 'SOCKS4a':
                if verbose >= 2:
                    shared.printLock.acquire()
                    print '(Using SOCKS4a) Trying an outgoing connection to', HOST, ':', PORT
                    shared.printLock.release()
                proxytype = socks.PROXY_TYPE_SOCKS4
                sockshostname = shared.config.get(
                    'bitmessagesettings', 'sockshostname')
                socksport = shared.config.getint(
                    'bitmessagesettings', 'socksport')
                rdns = True  # Do domain name lookups through the proxy; though this setting doesn't really matter since we won't be doing any domain name lookups anyway.
                if shared.config.getboolean('bitmessagesettings', 'socksauthentication'):
                    socksusername = shared.config.get(
                        'bitmessagesettings', 'socksusername')
                    sockspassword = shared.config.get(
                        'bitmessagesettings', 'sockspassword')
                    sock.setproxy(
                        proxytype, sockshostname, socksport, rdns, socksusername, sockspassword)
                else:
                    sock.setproxy(
                        proxytype, sockshostname, socksport, rdns)
            elif shared.config.get('bitmessagesettings', 'socksproxytype') == 'SOCKS5':
                if verbose >= 2:
                    shared.printLock.acquire()
                    print '(Using SOCKS5) Trying an outgoing connection to', HOST, ':', PORT
                    shared.printLock.release()
                proxytype = socks.PROXY_TYPE_SOCKS5
                sockshostname = shared.config.get(
                    'bitmessagesettings', 'sockshostname')
                socksport = shared.config.getint(
                    'bitmessagesettings', 'socksport')
                rdns = True  # Do domain name lookups through the proxy; though this setting doesn't really matter since we won't be doing any domain name lookups anyway.
                if shared.config.getboolean('bitmessagesettings', 'socksauthentication'):
                    socksusername = shared.config.get(
                        'bitmessagesettings', 'socksusername')
                    sockspassword = shared.config.get(
                        'bitmessagesettings', 'sockspassword')
                    sock.setproxy(
                        proxytype, sockshostname, socksport, rdns, socksusername, sockspassword)
                else:
                    sock.setproxy(
                        proxytype, sockshostname, socksport, rdns)

            try:
                sock.connect((HOST, PORT))
                rd = receiveDataThread()
                rd.daemon = True  # close the main program even if there are threads left
                objectsOfWhichThisRemoteNodeIsAlreadyAware = {}
                rd.setup(sock, HOST, PORT, self.streamNumber,
                         objectsOfWhichThisRemoteNodeIsAlreadyAware)
                rd.start()
                shared.printLock.acquire()
                print self, 'connected to', HOST, 'during an outgoing attempt.'
                shared.printLock.release()

                sd = sendDataThread()
                sd.setup(sock, HOST, PORT, self.streamNumber,
                         objectsOfWhichThisRemoteNodeIsAlreadyAware)
                sd.start()
                sd.sendVersionMessage()

            except socks.GeneralProxyError as err:
                if verbose >= 2:
                    shared.printLock.acquire()
                    print 'Could NOT connect to', HOST, 'during outgoing attempt.', err
                    shared.printLock.release()
                PORT, timeLastSeen = shared.knownNodes[
                    self.streamNumber][HOST]
                if (int(time.time()) - timeLastSeen) > 172800 and len(shared.knownNodes[self.streamNumber]) > 1000:  # for nodes older than 48 hours old if we have more than 1000 hosts in our list, delete from the shared.knownNodes data-structure.
                    shared.knownNodesLock.acquire()
                    del shared.knownNodes[self.streamNumber][HOST]
                    shared.knownNodesLock.release()
                    shared.printLock.acquire()
                    print 'deleting ', HOST, 'from shared.knownNodes because it is more than 48 hours old and we could not connect to it.'
                    shared.printLock.release()
            except socks.Socks5AuthError as err:
                shared.UISignalQueue.put((
                    'updateStatusBar', _translate(
                    "MainWindow", "SOCKS5 Authentication problem: %1").arg(str(err))))
            except socks.Socks5Error as err:
                pass
                print 'SOCKS5 error. (It is possible that the server wants authentication).)', str(err)
            except socks.Socks4Error as err:
                print 'Socks4Error:', err
            except socket.error as err:
                if shared.config.get('bitmessagesettings', 'socksproxytype')[0:5] == 'SOCKS':
                    print 'Bitmessage MIGHT be having trouble connecting to the SOCKS server. ' + str(err)
                else:
                    if verbose >= 1:
                        shared.printLock.acquire()
                        print 'Could NOT connect to', HOST, 'during outgoing attempt.', err
                        shared.printLock.release()
                    PORT, timeLastSeen = shared.knownNodes[
                        self.streamNumber][HOST]
                    if (int(time.time()) - timeLastSeen) > 172800 and len(shared.knownNodes[self.streamNumber]) > 1000:  # for nodes older than 48 hours old if we have more than 1000 hosts in our list, delete from the knownNodes data-structure.
                        shared.knownNodesLock.acquire()
                        del shared.knownNodes[self.streamNumber][HOST]
                        shared.knownNodesLock.release()
                        shared.printLock.acquire()
                        print 'deleting ', HOST, 'from knownNodes because it is more than 48 hours old and we could not connect to it.'
                        shared.printLock.release()
            except Exception as err:
                sys.stderr.write(
                    'An exception has occurred in the outgoingSynSender thread that was not caught by other exception types: %s\n' % err)
            time.sleep(0.1)

# Only one singleListener thread will ever exist. It creates the
# receiveDataThread and sendDataThread for each incoming connection. Note
# that it cannot set the stream number because it is not known yet- the
# other node will have to tell us its stream number in a version message.
# If we don't care about their stream, we will close the connection
# (within the recversion function of the recieveData thread)


class singleListener(threading.Thread):

    def __init__(self):
        threading.Thread.__init__(self)

    def run(self):
        # We don't want to accept incoming connections if the user is using a
        # SOCKS proxy. If they eventually select proxy 'none' then this will
        # start listening for connections.
        while shared.config.get('bitmessagesettings', 'socksproxytype')[0:5] == 'SOCKS':
            time.sleep(300)

        shared.printLock.acquire()
        print 'Listening for incoming connections.'
        shared.printLock.release()
        HOST = ''  # Symbolic name meaning all available interfaces
        PORT = shared.config.getint('bitmessagesettings', 'port')
        sock = socket.socket(socket.AF_INET, socket.SOCK_STREAM)
        # This option apparently avoids the TIME_WAIT state so that we can
        # rebind faster
        sock.setsockopt(socket.SOL_SOCKET, socket.SO_REUSEADDR, 1)
        sock.bind((HOST, PORT))
        sock.listen(2)

        while True:
            # We don't want to accept incoming connections if the user is using
            # a SOCKS proxy. If the user eventually select proxy 'none' then
            # this will start listening for connections.
            while shared.config.get('bitmessagesettings', 'socksproxytype')[0:5] == 'SOCKS':
                time.sleep(10)
            while len(shared.connectedHostsList) > 220:
                shared.printLock.acquire()
                print 'We are connected to too many people. Not accepting further incoming connections for ten seconds.'
                shared.printLock.release()
                time.sleep(10)
            a, (HOST, PORT) = sock.accept()

            # The following code will, unfortunately, block an incoming
            # connection if someone else on the same LAN is already connected
            # because the two computers will share the same external IP. This
            # is here to prevent connection flooding.
            while HOST in shared.connectedHostsList:
                shared.printLock.acquire()
                print 'We are already connected to', HOST + '. Ignoring connection.'
                shared.printLock.release()
                a.close()
                a, (HOST, PORT) = sock.accept()
            objectsOfWhichThisRemoteNodeIsAlreadyAware = {}
            a.settimeout(20)

            sd = sendDataThread()
            sd.setup(
                a, HOST, PORT, -1, objectsOfWhichThisRemoteNodeIsAlreadyAware)
            sd.start()

            rd = receiveDataThread()
            rd.daemon = True  # close the main program even if there are threads left
            rd.setup(
                a, HOST, PORT, -1, objectsOfWhichThisRemoteNodeIsAlreadyAware)
            rd.start()

            shared.printLock.acquire()
            print self, 'connected to', HOST, 'during INCOMING request.'
            shared.printLock.release()

# This thread is created either by the synSenderThread(for outgoing
# connections) or the singleListenerThread(for incoming connectiosn).


class receiveDataThread(threading.Thread):

    def __init__(self):
        threading.Thread.__init__(self)
        self.data = ''
        self.verackSent = False
        self.verackReceived = False

    def setup(
        self,
        sock,
        HOST,
        port,
        streamNumber,
            objectsOfWhichThisRemoteNodeIsAlreadyAware):
        self.sock = sock
        self.HOST = HOST
        self.PORT = port
        self.streamNumber = streamNumber
        self.payloadLength = 0  # This is the protocol payload length thus it doesn't include the 24 byte message header
        self.objectsThatWeHaveYetToCheckAndSeeWhetherWeAlreadyHave = {}
        shared.connectedHostsList[
            self.HOST] = 0  # The very fact that this receiveData thread exists shows that we are connected to the remote host. Let's add it to this list so that an outgoingSynSender thread doesn't try to connect to it.
        self.connectionIsOrWasFullyEstablished = False  # set to true after the remote node and I accept each other's version messages. This is needed to allow the user interface to accurately reflect the current number of connections.
        if self.streamNumber == -1:  # This was an incoming connection. Send out a version message if we accept the other node's version message.
            self.initiatedConnection = False
        else:
            self.initiatedConnection = True
            selfInitiatedConnections[streamNumber][self] = 0
        self.ackDataThatWeHaveYetToSend = [
        ]  # When we receive a message bound for us, we store the acknowledgement that we need to send (the ackdata) here until we are done processing all other data received from this peer.
        self.objectsOfWhichThisRemoteNodeIsAlreadyAware = objectsOfWhichThisRemoteNodeIsAlreadyAware

    def run(self):
        shared.printLock.acquire()
        print 'ID of the receiveDataThread is', str(id(self)) + '. The size of the shared.connectedHostsList is now', len(shared.connectedHostsList)
        shared.printLock.release()
        while True:
            try:
                self.data += self.sock.recv(4096)
            except socket.timeout:
                shared.printLock.acquire()
                print 'Timeout occurred waiting for data from', self.HOST + '. Closing receiveData thread. (ID:', str(id(self)) + ')'
                shared.printLock.release()
                break
            except Exception as err:
                shared.printLock.acquire()
                print 'sock.recv error. Closing receiveData thread (HOST:', self.HOST, 'ID:', str(id(self)) + ').', err
                shared.printLock.release()
                break
            # print 'Received', repr(self.data)
            if self.data == "":
                shared.printLock.acquire()
                print 'Connection to', self.HOST, 'closed. Closing receiveData thread. (ID:', str(id(self)) + ')'
                shared.printLock.release()
                break
            else:
                self.processData()

        try:
            del selfInitiatedConnections[self.streamNumber][self]
            shared.printLock.acquire()
            print 'removed self (a receiveDataThread) from selfInitiatedConnections'
            shared.printLock.release()
        except:
            pass
        shared.broadcastToSendDataQueues((0, 'shutdown', self.HOST))
        try:
            del shared.connectedHostsList[self.HOST]
        except Exception as err:
            shared.printLock.acquire()
            print 'Could not delete', self.HOST, 'from shared.connectedHostsList.', err
            shared.printLock.release()
        try:
            del numberOfObjectsThatWeHaveYetToCheckAndSeeWhetherWeAlreadyHavePerPeer[
                self.HOST]
        except:
            pass
        shared.UISignalQueue.put(('updateNetworkStatusTab', 'no data'))
        shared.printLock.acquire()
        print 'The size of the connectedHostsList is now:', len(shared.connectedHostsList)
        shared.printLock.release()

    def processData(self):
        global verbose
        # if verbose >= 3:
            # shared.printLock.acquire()
            # print 'self.data is currently ', repr(self.data)
            # shared.printLock.release()
        if len(self.data) < 20:  # if so little of the data has arrived that we can't even unpack the payload length
            return
        if self.data[0:4] != '\xe9\xbe\xb4\xd9':
            if verbose >= 1:
                shared.printLock.acquire()
                print 'The magic bytes were not correct. First 40 bytes of data: ' + repr(self.data[0:40])
                shared.printLock.release()
            self.data = ""
            return
        self.payloadLength, = unpack('>L', self.data[16:20])
        if len(self.data) < self.payloadLength + 24:  # check if the whole message has arrived yet.
            return
        if self.data[20:24] != hashlib.sha512(self.data[24:self.payloadLength + 24]).digest()[0:4]:  # test the checksum in the message. If it is correct...
            print 'Checksum incorrect. Clearing this message.'
            self.data = self.data[self.payloadLength + 24:]
            self.processData()
            return
        # The time we've last seen this node is obviously right now since we
        # just received valid data from it. So update the knownNodes list so
        # that other peers can be made aware of its existance.
        if self.initiatedConnection and self.connectionIsOrWasFullyEstablished:  # The remote port is only something we should share with others if it is the remote node's incoming port (rather than some random operating-system-assigned outgoing port).
            shared.knownNodesLock.acquire()
            shared.knownNodes[self.streamNumber][
                self.HOST] = (self.PORT, int(time.time()))
            shared.knownNodesLock.release()
        if self.payloadLength <= 180000000:  # If the size of the message is greater than 180MB, ignore it. (I get memory errors when processing messages much larger than this though it is concievable that this value will have to be lowered if some systems are less tolarant of large messages.)
            remoteCommand = self.data[4:16]
            shared.printLock.acquire()
            print 'remoteCommand', repr(remoteCommand.replace('\x00', '')), ' from', self.HOST
            shared.printLock.release()
            if remoteCommand == 'version\x00\x00\x00\x00\x00':
                self.recversion(self.data[24:self.payloadLength + 24])
            elif remoteCommand == 'verack\x00\x00\x00\x00\x00\x00':
                self.recverack()
            elif remoteCommand == 'addr\x00\x00\x00\x00\x00\x00\x00\x00' and self.connectionIsOrWasFullyEstablished:
                self.recaddr(self.data[24:self.payloadLength + 24])
            elif remoteCommand == 'getpubkey\x00\x00\x00' and self.connectionIsOrWasFullyEstablished:
                self.recgetpubkey(self.data[24:self.payloadLength + 24])
            elif remoteCommand == 'pubkey\x00\x00\x00\x00\x00\x00' and self.connectionIsOrWasFullyEstablished:
                self.recpubkey(self.data[24:self.payloadLength + 24])
            elif remoteCommand == 'inv\x00\x00\x00\x00\x00\x00\x00\x00\x00' and self.connectionIsOrWasFullyEstablished:
                self.recinv(self.data[24:self.payloadLength + 24])
            elif remoteCommand == 'getdata\x00\x00\x00\x00\x00' and self.connectionIsOrWasFullyEstablished:
                self.recgetdata(self.data[24:self.payloadLength + 24])
            elif remoteCommand == 'msg\x00\x00\x00\x00\x00\x00\x00\x00\x00' and self.connectionIsOrWasFullyEstablished:
                self.recmsg(self.data[24:self.payloadLength + 24])
            elif remoteCommand == 'broadcast\x00\x00\x00' and self.connectionIsOrWasFullyEstablished:
                self.recbroadcast(self.data[24:self.payloadLength + 24])
            elif remoteCommand == 'ping\x00\x00\x00\x00\x00\x00\x00\x00' and self.connectionIsOrWasFullyEstablished:
                self.sendpong()
            elif remoteCommand == 'pong\x00\x00\x00\x00\x00\x00\x00\x00' and self.connectionIsOrWasFullyEstablished:
                pass
            elif remoteCommand == 'alert\x00\x00\x00\x00\x00\x00\x00' and self.connectionIsOrWasFullyEstablished:
                pass

        self.data = self.data[
            self.payloadLength + 24:]  # take this message out and then process the next message
        if self.data == '':
            while len(self.objectsThatWeHaveYetToCheckAndSeeWhetherWeAlreadyHave) > 0:
                random.seed()
                objectHash, = random.sample(
                    self.objectsThatWeHaveYetToCheckAndSeeWhetherWeAlreadyHave, 1)
                if objectHash in shared.inventory:
                    shared.printLock.acquire()
                    print 'Inventory (in memory) already has object listed in inv message.'
                    shared.printLock.release()
                    del self.objectsThatWeHaveYetToCheckAndSeeWhetherWeAlreadyHave[
                        objectHash]
                elif isInSqlInventory(objectHash):
                    if verbose >= 3:
                        shared.printLock.acquire()
                        print 'Inventory (SQL on disk) already has object listed in inv message.'
                        shared.printLock.release()
                    del self.objectsThatWeHaveYetToCheckAndSeeWhetherWeAlreadyHave[
                        objectHash]
                else:
                    self.sendgetdata(objectHash)
                    del self.objectsThatWeHaveYetToCheckAndSeeWhetherWeAlreadyHave[
                        objectHash]  # It is possible that the remote node doesn't respond with the object. In that case, we'll very likely get it from someone else anyway.
                    if len(self.objectsThatWeHaveYetToCheckAndSeeWhetherWeAlreadyHave) == 0:
                        shared.printLock.acquire()
                        print '(concerning', self.HOST + ')', 'number of objectsThatWeHaveYetToCheckAndSeeWhetherWeAlreadyHave is now', len(self.objectsThatWeHaveYetToCheckAndSeeWhetherWeAlreadyHave)
                        shared.printLock.release()
                        try:
                            del numberOfObjectsThatWeHaveYetToCheckAndSeeWhetherWeAlreadyHavePerPeer[
                                self.HOST]  # this data structure is maintained so that we can keep track of how many total objects, across all connections, are currently outstanding. If it goes too high it can indicate that we are under attack by multiple nodes working together.
                        except:
                            pass
                    break
                if len(self.objectsThatWeHaveYetToCheckAndSeeWhetherWeAlreadyHave) == 0:
                    shared.printLock.acquire()
                    print '(concerning', self.HOST + ')', 'number of objectsThatWeHaveYetToCheckAndSeeWhetherWeAlreadyHave is now', len(self.objectsThatWeHaveYetToCheckAndSeeWhetherWeAlreadyHave)
                    shared.printLock.release()
                    try:
                        del numberOfObjectsThatWeHaveYetToCheckAndSeeWhetherWeAlreadyHavePerPeer[
                            self.HOST]  # this data structure is maintained so that we can keep track of how many total objects, across all connections, are currently outstanding. If it goes too high it can indicate that we are under attack by multiple nodes working together.
                    except:
                        pass
            if len(self.objectsThatWeHaveYetToCheckAndSeeWhetherWeAlreadyHave) > 0:
                shared.printLock.acquire()
                print '(concerning', self.HOST + ')', 'number of objectsThatWeHaveYetToCheckAndSeeWhetherWeAlreadyHave is now', len(self.objectsThatWeHaveYetToCheckAndSeeWhetherWeAlreadyHave)
                shared.printLock.release()
                numberOfObjectsThatWeHaveYetToCheckAndSeeWhetherWeAlreadyHavePerPeer[self.HOST] = len(
                    self.objectsThatWeHaveYetToCheckAndSeeWhetherWeAlreadyHave)  # this data structure is maintained so that we can keep track of how many total objects, across all connections, are currently outstanding. If it goes too high it can indicate that we are under attack by multiple nodes working together.
            if len(self.ackDataThatWeHaveYetToSend) > 0:
                self.data = self.ackDataThatWeHaveYetToSend.pop()
        self.processData()

    def isProofOfWorkSufficient(
        self,
        data,
        nonceTrialsPerByte=0,
            payloadLengthExtraBytes=0):
        if nonceTrialsPerByte < shared.networkDefaultProofOfWorkNonceTrialsPerByte:
            nonceTrialsPerByte = shared.networkDefaultProofOfWorkNonceTrialsPerByte
        if payloadLengthExtraBytes < shared.networkDefaultPayloadLengthExtraBytes:
            payloadLengthExtraBytes = shared.networkDefaultPayloadLengthExtraBytes
        POW, = unpack('>Q', hashlib.sha512(hashlib.sha512(data[
                      :8] + hashlib.sha512(data[8:]).digest()).digest()).digest()[0:8])
        # print 'POW:', POW
        return POW <= 2 ** 64 / ((len(data) + payloadLengthExtraBytes) * (nonceTrialsPerByte))

    def sendpong(self):
        print 'Sending pong'
        try:
            self.sock.sendall(
                '\xE9\xBE\xB4\xD9\x70\x6F\x6E\x67\x00\x00\x00\x00\x00\x00\x00\x00\x00\x00\x00\x00\xcf\x83\xe1\x35')
        except Exception as err:
            # if not 'Bad file descriptor' in err:
            shared.printLock.acquire()
            sys.stderr.write('sock.sendall error: %s\n' % err)
            shared.printLock.release()

    def recverack(self):
        print 'verack received'
        self.verackReceived = True
        if self.verackSent:
            # We have thus both sent and received a verack.
            self.connectionFullyEstablished()

    def connectionFullyEstablished(self):
        self.connectionIsOrWasFullyEstablished = True
        if not self.initiatedConnection:
            shared.UISignalQueue.put(('setStatusIcon', 'green'))
        self.sock.settimeout(
            600)  # We'll send out a pong every 5 minutes to make sure the connection stays alive if there has been no other traffic to send lately.
        shared.UISignalQueue.put(('updateNetworkStatusTab', 'no data'))
        remoteNodeIncomingPort, remoteNodeSeenTime = shared.knownNodes[
            self.streamNumber][self.HOST]
        shared.printLock.acquire()
        print 'Connection fully established with', self.HOST, remoteNodeIncomingPort
        print 'The size of the connectedHostsList is now', len(shared.connectedHostsList)
        print 'The length of sendDataQueues is now:', len(shared.sendDataQueues)
        print 'broadcasting addr from within connectionFullyEstablished function.'
        shared.printLock.release()
        self.broadcastaddr([(int(time.time()), self.streamNumber, 1, self.HOST,
                           remoteNodeIncomingPort)])  # This lets all of our peers know about this new node.
        self.sendaddr()  # This is one large addr message to this one peer.
        if not self.initiatedConnection and len(shared.connectedHostsList) > 200:
            shared.printLock.acquire()
            print 'We are connected to too many people. Closing connection.'
            shared.printLock.release()
            shared.broadcastToSendDataQueues((0, 'shutdown', self.HOST))
            return
        self.sendBigInv()

    def sendBigInv(self):
        shared.sqlLock.acquire()
        # Select all hashes which are younger than two days old and in this
        # stream.
        t = (int(time.time()) - maximumAgeOfObjectsThatIAdvertiseToOthers, int(
            time.time()) - lengthOfTimeToHoldOnToAllPubkeys, self.streamNumber)
        shared.sqlSubmitQueue.put(
            '''SELECT hash FROM inventory WHERE ((receivedtime>? and objecttype<>'pubkey') or (receivedtime>? and objecttype='pubkey')) and streamnumber=?''')
        shared.sqlSubmitQueue.put(t)
        queryreturn = shared.sqlReturnQueue.get()
        shared.sqlLock.release()
        bigInvList = {}
        for row in queryreturn:
            hash, = row
            if hash not in self.objectsOfWhichThisRemoteNodeIsAlreadyAware:
                bigInvList[hash] = 0
        # We also have messages in our inventory in memory (which is a python
        # dictionary). Let's fetch those too.
        for hash, storedValue in shared.inventory.items():
            if hash not in self.objectsOfWhichThisRemoteNodeIsAlreadyAware:
                objectType, streamNumber, payload, receivedTime = storedValue
                if streamNumber == self.streamNumber and receivedTime > int(time.time()) - maximumAgeOfObjectsThatIAdvertiseToOthers:
                    bigInvList[hash] = 0
        numberOfObjectsInInvMessage = 0
        payload = ''
        # Now let us start appending all of these hashes together. They will be
        # sent out in a big inv message to our new peer.
        for hash, storedValue in bigInvList.items():
            payload += hash
            numberOfObjectsInInvMessage += 1
            if numberOfObjectsInInvMessage >= 50000:  # We can only send a max of 50000 items per inv message but we may have more objects to advertise. They must be split up into multiple inv messages.
                self.sendinvMessageToJustThisOnePeer(
                    numberOfObjectsInInvMessage, payload)
                payload = ''
                numberOfObjectsInInvMessage = 0
        if numberOfObjectsInInvMessage > 0:
            self.sendinvMessageToJustThisOnePeer(
                numberOfObjectsInInvMessage, payload)

    # Self explanatory. Notice that there is also a broadcastinv function for
    # broadcasting invs to everyone in our stream.
    def sendinvMessageToJustThisOnePeer(self, numberOfObjects, payload):
        payload = encodeVarint(numberOfObjects) + payload
        headerData = '\xe9\xbe\xb4\xd9'  # magic bits, slighly different from Bitcoin's magic bits.
        headerData += 'inv\x00\x00\x00\x00\x00\x00\x00\x00\x00'
        headerData += pack('>L', len(payload))
        headerData += hashlib.sha512(payload).digest()[:4]
        shared.printLock.acquire()
        print 'Sending huge inv message with', numberOfObjects, 'objects to just this one peer'
        shared.printLock.release()
        try:
            self.sock.sendall(headerData + payload)
        except Exception as err:
            # if not 'Bad file descriptor' in err:
            shared.printLock.acquire()
            sys.stderr.write('sock.sendall error: %s\n' % err)
            shared.printLock.release()

    # We have received a broadcast message
    def recbroadcast(self, data):
        self.messageProcessingStartTime = time.time()
        # First we must check to make sure the proof of work is sufficient.
        if not self.isProofOfWorkSufficient(data):
            print 'Proof of work in broadcast message insufficient.'
            return
        readPosition = 8  # bypass the nonce
        embeddedTime, = unpack('>I', data[readPosition:readPosition + 4])

        # This section is used for the transition from 32 bit time to 64 bit
        # time in the protocol.
        if embeddedTime == 0:
            embeddedTime, = unpack('>Q', data[readPosition:readPosition + 8])
            readPosition += 8
        else:
            readPosition += 4

        if embeddedTime > (int(time.time()) + 10800):  # prevent funny business
            print 'The embedded time in this broadcast message is more than three hours in the future. That doesn\'t make sense. Ignoring message.'
            return
        if embeddedTime < (int(time.time()) - maximumAgeOfAnObjectThatIAmWillingToAccept):
            print 'The embedded time in this broadcast message is too old. Ignoring message.'
            return
        if len(data) < 180:
            print 'The payload length of this broadcast packet is unreasonably low. Someone is probably trying funny business. Ignoring message.'
            return
        # Let us check to make sure the stream number is correct (thus
        # preventing an individual from sending broadcasts out on the wrong
        # streams or all streams).
        broadcastVersion, broadcastVersionLength = decodeVarint(
            data[readPosition:readPosition + 10])
        if broadcastVersion >= 2:
            streamNumber, streamNumberLength = decodeVarint(data[
                                                            readPosition + broadcastVersionLength:readPosition + broadcastVersionLength + 10])
            if streamNumber != self.streamNumber:
                print 'The stream number encoded in this broadcast message (' + str(streamNumber) + ') does not match the stream number on which it was received. Ignoring it.'
                return

        shared.inventoryLock.acquire()
        self.inventoryHash = calculateInventoryHash(data)
        if self.inventoryHash in shared.inventory:
            print 'We have already received this broadcast object. Ignoring.'
            shared.inventoryLock.release()
            return
        elif isInSqlInventory(self.inventoryHash):
            print 'We have already received this broadcast object (it is stored on disk in the SQL inventory). Ignoring it.'
            shared.inventoryLock.release()
            return
        # It is valid so far. Let's let our peers know about it.
        objectType = 'broadcast'
        shared.inventory[self.inventoryHash] = (
            objectType, self.streamNumber, data, embeddedTime)
        shared.inventoryLock.release()
        self.broadcastinv(self.inventoryHash)
        shared.UISignalQueue.put((
            'incrementNumberOfBroadcastsProcessed', 'no data'))

        self.processbroadcast(
            readPosition, data)  # When this function returns, we will have either successfully processed this broadcast because we are interested in it, ignored it because we aren't interested in it, or found problem with the broadcast that warranted ignoring it.

        # Let us now set lengthOfTimeWeShouldUseToProcessThisMessage. If we
        # haven't used the specified amount of time, we shall sleep. These
        # values are mostly the same values used for msg messages although
        # broadcast messages are processed faster.
        if len(data) > 100000000:  # Size is greater than 100 megabytes
            lengthOfTimeWeShouldUseToProcessThisMessage = 100  # seconds.
        elif len(data) > 10000000:  # Between 100 and 10 megabytes
            lengthOfTimeWeShouldUseToProcessThisMessage = 20  # seconds.
        elif len(data) > 1000000:  # Between 10 and 1 megabyte
            lengthOfTimeWeShouldUseToProcessThisMessage = 3  # seconds.
        else:  # Less than 1 megabyte
            lengthOfTimeWeShouldUseToProcessThisMessage = .6  # seconds.

        sleepTime = lengthOfTimeWeShouldUseToProcessThisMessage - \
            (time.time() - self.messageProcessingStartTime)
        if sleepTime > 0:
            shared.printLock.acquire()
            print 'Timing attack mitigation: Sleeping for', sleepTime, 'seconds.'
            shared.printLock.release()
            time.sleep(sleepTime)
        shared.printLock.acquire()
        print 'Total message processing time:', time.time() - self.messageProcessingStartTime, 'seconds.'
        shared.printLock.release()

    # A broadcast message has a valid time and POW and requires processing.
    # The recbroadcast function calls this one.
    def processbroadcast(self, readPosition, data):
        broadcastVersion, broadcastVersionLength = decodeVarint(
            data[readPosition:readPosition + 9])
        readPosition += broadcastVersionLength
        if broadcastVersion < 1 or broadcastVersion > 2:
            print 'Cannot decode incoming broadcast versions higher than 2. Assuming the sender isn\'t being silly, you should upgrade Bitmessage because this message shall be ignored.'
            return
        if broadcastVersion == 1:
            beginningOfPubkeyPosition = readPosition  # used when we add the pubkey to our pubkey table
            sendersAddressVersion, sendersAddressVersionLength = decodeVarint(
                data[readPosition:readPosition + 9])
            if sendersAddressVersion <= 1 or sendersAddressVersion >= 3:
                # Cannot decode senderAddressVersion higher than 2. Assuming
                # the sender isn\'t being silly, you should upgrade Bitmessage
                # because this message shall be ignored.
                return
            readPosition += sendersAddressVersionLength
            if sendersAddressVersion == 2:
                sendersStream, sendersStreamLength = decodeVarint(
                    data[readPosition:readPosition + 9])
                readPosition += sendersStreamLength
                behaviorBitfield = data[readPosition:readPosition + 4]
                readPosition += 4
                sendersPubSigningKey = '\x04' + \
                    data[readPosition:readPosition + 64]
                readPosition += 64
                sendersPubEncryptionKey = '\x04' + \
                    data[readPosition:readPosition + 64]
                readPosition += 64
                endOfPubkeyPosition = readPosition
                sendersHash = data[readPosition:readPosition + 20]
                if sendersHash not in shared.broadcastSendersForWhichImWatching:
                    # Display timing data
                    shared.printLock.acquire()
                    print 'Time spent deciding that we are not interested in this v1 broadcast:', time.time() - self.messageProcessingStartTime
                    shared.printLock.release()
                    return
                # At this point, this message claims to be from sendersHash and
                # we are interested in it. We still have to hash the public key
                # to make sure it is truly the key that matches the hash, and
                # also check the signiture.
                readPosition += 20

                sha = hashlib.new('sha512')
                sha.update(sendersPubSigningKey + sendersPubEncryptionKey)
                ripe = hashlib.new('ripemd160')
                ripe.update(sha.digest())
                if ripe.digest() != sendersHash:
                    # The sender of this message lied.
                    return
                messageEncodingType, messageEncodingTypeLength = decodeVarint(
                    data[readPosition:readPosition + 9])
                if messageEncodingType == 0:
                    return
                readPosition += messageEncodingTypeLength
                messageLength, messageLengthLength = decodeVarint(
                    data[readPosition:readPosition + 9])
                readPosition += messageLengthLength
                message = data[readPosition:readPosition + messageLength]
                readPosition += messageLength
                readPositionAtBottomOfMessage = readPosition
                signatureLength, signatureLengthLength = decodeVarint(
                    data[readPosition:readPosition + 9])
                readPosition += signatureLengthLength
                signature = data[readPosition:readPosition + signatureLength]
                try:
                    if not highlevelcrypto.verify(data[12:readPositionAtBottomOfMessage], signature, sendersPubSigningKey.encode('hex')):
                        print 'ECDSA verify failed'
                        return
                    print 'ECDSA verify passed'
                except Exception as err:
                    print 'ECDSA verify failed', err
                    return
                # verify passed

                # Let's store the public key in case we want to reply to this person.
                # We don't have the correct nonce or time (which would let us
                # send out a pubkey message) so we'll just fill it with 1's. We
                # won't be able to send this pubkey to others (without doing
                # the proof of work ourselves, which this program is programmed
                # to not do.)
                t = (ripe.digest(), '\xFF\xFF\xFF\xFF\xFF\xFF\xFF\xFF' + '\xFF\xFF\xFF\xFF' + data[
                     beginningOfPubkeyPosition:endOfPubkeyPosition], int(time.time()), 'yes')
                shared.sqlLock.acquire()
                shared.sqlSubmitQueue.put(
                    '''INSERT INTO pubkeys VALUES (?,?,?,?)''')
                shared.sqlSubmitQueue.put(t)
                shared.sqlReturnQueue.get()
                shared.sqlSubmitQueue.put('commit')
                shared.sqlLock.release()
                # shared.workerQueue.put(('newpubkey',(sendersAddressVersion,sendersStream,ripe.digest())))
                # This will check to see whether we happen to be awaiting this
                # pubkey in order to send a message. If we are, it will do the
                # POW and send it.
                self.possibleNewPubkey(ripe.digest())

                fromAddress = encodeAddress(
                    sendersAddressVersion, sendersStream, ripe.digest())
                shared.printLock.acquire()
                print 'fromAddress:', fromAddress
                shared.printLock.release()
                if messageEncodingType == 2:
                    bodyPositionIndex = string.find(message, '\nBody:')
                    if bodyPositionIndex > 1:
                        subject = message[8:bodyPositionIndex]
                        body = message[bodyPositionIndex + 6:]
                    else:
                        subject = ''
                        body = message
                elif messageEncodingType == 1:
                    body = message
                    subject = ''
                elif messageEncodingType == 0:
                    print 'messageEncodingType == 0. Doing nothing with the message.'
                else:
                    body = 'Unknown encoding type.\n\n' + repr(message)
                    subject = ''

                toAddress = '[Broadcast subscribers]'
                if messageEncodingType != 0:
                    shared.sqlLock.acquire()
                    t = (self.inventoryHash, toAddress, fromAddress, subject, int(
                        time.time()), body, 'inbox', messageEncodingType, 0)
                    shared.sqlSubmitQueue.put(
                        '''INSERT INTO inbox VALUES (?,?,?,?,?,?,?,?,?)''')
                    shared.sqlSubmitQueue.put(t)
                    shared.sqlReturnQueue.get()
                    shared.sqlSubmitQueue.put('commit')
                    shared.sqlLock.release()
                    shared.UISignalQueue.put(('displayNewInboxMessage', (
                        self.inventoryHash, toAddress, fromAddress, subject, body)))

                    # If we are behaving as an API then we might need to run an
                    # outside command to let some program know that a new
                    # message has arrived.
                    if shared.safeConfigGetBoolean('bitmessagesettings', 'apienabled'):
                        try:
                            apiNotifyPath = shared.config.get(
                                'bitmessagesettings', 'apinotifypath')
                        except:
                            apiNotifyPath = ''
                        if apiNotifyPath != '':
                            call([apiNotifyPath, "newBroadcast"])

                # Display timing data
                shared.printLock.acquire()
                print 'Time spent processing this interesting broadcast:', time.time() - self.messageProcessingStartTime
                shared.printLock.release()
        if broadcastVersion == 2:
            cleartextStreamNumber, cleartextStreamNumberLength = decodeVarint(
                data[readPosition:readPosition + 10])
            readPosition += cleartextStreamNumberLength
            initialDecryptionSuccessful = False
            for key, cryptorObject in shared.MyECSubscriptionCryptorObjects.items():
                try:
                    decryptedData = cryptorObject.decrypt(data[readPosition:])
                    toRipe = key  # This is the RIPE hash of the sender's pubkey. We need this below to compare to the RIPE hash of the sender's address to verify that it was encrypted by with their key rather than some other key.
                    initialDecryptionSuccessful = True
                    print 'EC decryption successful using key associated with ripe hash:', key.encode('hex')
                    break
                except Exception as err:
                    pass
                    # print 'cryptorObject.decrypt Exception:', err
            if not initialDecryptionSuccessful:
                # This is not a broadcast I am interested in.
                shared.printLock.acquire()
                print 'Length of time program spent failing to decrypt this v2 broadcast:', time.time() - self.messageProcessingStartTime, 'seconds.'
                shared.printLock.release()
                return
            # At this point this is a broadcast I have decrypted and thus am
            # interested in.
            signedBroadcastVersion, readPosition = decodeVarint(
                decryptedData[:10])
            beginningOfPubkeyPosition = readPosition  # used when we add the pubkey to our pubkey table
            sendersAddressVersion, sendersAddressVersionLength = decodeVarint(
                decryptedData[readPosition:readPosition + 9])
            if sendersAddressVersion < 2 or sendersAddressVersion > 3:
                print 'Cannot decode senderAddressVersion other than 2 or 3. Assuming the sender isn\'t being silly, you should upgrade Bitmessage because this message shall be ignored.'
                return
            readPosition += sendersAddressVersionLength
            sendersStream, sendersStreamLength = decodeVarint(
                decryptedData[readPosition:readPosition + 9])
            if sendersStream != cleartextStreamNumber:
                print 'The stream number outside of the encryption on which the POW was completed doesn\'t match the stream number inside the encryption. Ignoring broadcast.'
                return
            readPosition += sendersStreamLength
            behaviorBitfield = decryptedData[readPosition:readPosition + 4]
            readPosition += 4
            sendersPubSigningKey = '\x04' + \
                decryptedData[readPosition:readPosition + 64]
            readPosition += 64
            sendersPubEncryptionKey = '\x04' + \
                decryptedData[readPosition:readPosition + 64]
            readPosition += 64
            if sendersAddressVersion >= 3:
                requiredAverageProofOfWorkNonceTrialsPerByte, varintLength = decodeVarint(
                    decryptedData[readPosition:readPosition + 10])
                readPosition += varintLength
                print 'sender\'s requiredAverageProofOfWorkNonceTrialsPerByte is', requiredAverageProofOfWorkNonceTrialsPerByte
                requiredPayloadLengthExtraBytes, varintLength = decodeVarint(
                    decryptedData[readPosition:readPosition + 10])
                readPosition += varintLength
                print 'sender\'s requiredPayloadLengthExtraBytes is', requiredPayloadLengthExtraBytes
            endOfPubkeyPosition = readPosition

            sha = hashlib.new('sha512')
            sha.update(sendersPubSigningKey + sendersPubEncryptionKey)
            ripe = hashlib.new('ripemd160')
            ripe.update(sha.digest())

            if toRipe != ripe.digest():
                print 'The encryption key used to encrypt this message doesn\'t match the keys inbedded in the message itself. Ignoring message.'
                return
            messageEncodingType, messageEncodingTypeLength = decodeVarint(
                decryptedData[readPosition:readPosition + 9])
            if messageEncodingType == 0:
                return
            readPosition += messageEncodingTypeLength
            messageLength, messageLengthLength = decodeVarint(
                decryptedData[readPosition:readPosition + 9])
            readPosition += messageLengthLength
            message = decryptedData[readPosition:readPosition + messageLength]
            readPosition += messageLength
            readPositionAtBottomOfMessage = readPosition
            signatureLength, signatureLengthLength = decodeVarint(
                decryptedData[readPosition:readPosition + 9])
            readPosition += signatureLengthLength
            signature = decryptedData[
                readPosition:readPosition + signatureLength]
            try:
                if not highlevelcrypto.verify(decryptedData[:readPositionAtBottomOfMessage], signature, sendersPubSigningKey.encode('hex')):
                    print 'ECDSA verify failed'
                    return
                print 'ECDSA verify passed'
            except Exception as err:
                print 'ECDSA verify failed', err
                return
            # verify passed

            # Let's store the public key in case we want to reply to this
            # person.
            t = (ripe.digest(), '\xFF\xFF\xFF\xFF\xFF\xFF\xFF\xFF' + '\xFF\xFF\xFF\xFF' + decryptedData[
                 beginningOfPubkeyPosition:endOfPubkeyPosition], int(time.time()), 'yes')
            shared.sqlLock.acquire()
            shared.sqlSubmitQueue.put(
                '''INSERT INTO pubkeys VALUES (?,?,?,?)''')
            shared.sqlSubmitQueue.put(t)
            shared.sqlReturnQueue.get()
            shared.sqlSubmitQueue.put('commit')
            shared.sqlLock.release()
            # shared.workerQueue.put(('newpubkey',(sendersAddressVersion,sendersStream,ripe.digest())))
            # This will check to see whether we happen to be awaiting this
            # pubkey in order to send a message. If we are, it will do the POW
            # and send it.
            self.possibleNewPubkey(ripe.digest())

            fromAddress = encodeAddress(
                sendersAddressVersion, sendersStream, ripe.digest())
            shared.printLock.acquire()
            print 'fromAddress:', fromAddress
            shared.printLock.release()
            if messageEncodingType == 2:
                bodyPositionIndex = string.find(message, '\nBody:')
                if bodyPositionIndex > 1:
                    subject = message[8:bodyPositionIndex]
                    body = message[bodyPositionIndex + 6:]
                else:
                    subject = ''
                    body = message
            elif messageEncodingType == 1:
                body = message
                subject = ''
            elif messageEncodingType == 0:
                print 'messageEncodingType == 0. Doing nothing with the message.'
            else:
                body = 'Unknown encoding type.\n\n' + repr(message)
                subject = ''

            toAddress = '[Broadcast subscribers]'
            if messageEncodingType != 0:
                shared.sqlLock.acquire()
                t = (self.inventoryHash, toAddress, fromAddress, subject, int(
                    time.time()), body, 'inbox', messageEncodingType, 0)
                shared.sqlSubmitQueue.put(
                    '''INSERT INTO inbox VALUES (?,?,?,?,?,?,?,?,?)''')
                shared.sqlSubmitQueue.put(t)
                shared.sqlReturnQueue.get()
                shared.sqlSubmitQueue.put('commit')
                shared.sqlLock.release()
                shared.UISignalQueue.put(('displayNewInboxMessage', (
                    self.inventoryHash, toAddress, fromAddress, subject, body)))

                # If we are behaving as an API then we might need to run an
                # outside command to let some program know that a new message
                # has arrived.
                if shared.safeConfigGetBoolean('bitmessagesettings', 'apienabled'):
                    try:
                        apiNotifyPath = shared.config.get(
                            'bitmessagesettings', 'apinotifypath')
                    except:
                        apiNotifyPath = ''
                    if apiNotifyPath != '':
                        call([apiNotifyPath, "newBroadcast"])

            # Display timing data
            shared.printLock.acquire()
            print 'Time spent processing this interesting broadcast:', time.time() - self.messageProcessingStartTime
            shared.printLock.release()

    # We have received a msg message.
    def recmsg(self, data):
        self.messageProcessingStartTime = time.time()
        # First we must check to make sure the proof of work is sufficient.
        if not self.isProofOfWorkSufficient(data):
            print 'Proof of work in msg message insufficient.'
            return

        readPosition = 8
        embeddedTime, = unpack('>I', data[readPosition:readPosition + 4])

        # This section is used for the transition from 32 bit time to 64 bit
        # time in the protocol.
        if embeddedTime == 0:
            embeddedTime, = unpack('>Q', data[readPosition:readPosition + 8])
            readPosition += 8
        else:
            readPosition += 4

        if embeddedTime > int(time.time()) + 10800:
            print 'The time in the msg message is too new. Ignoring it. Time:', embeddedTime
            return
        if embeddedTime < int(time.time()) - maximumAgeOfAnObjectThatIAmWillingToAccept:
            print 'The time in the msg message is too old. Ignoring it. Time:', embeddedTime
            return
        streamNumberAsClaimedByMsg, streamNumberAsClaimedByMsgLength = decodeVarint(
            data[readPosition:readPosition + 9])
        if streamNumberAsClaimedByMsg != self.streamNumber:
            print 'The stream number encoded in this msg (' + str(streamNumberAsClaimedByMsg) + ') message does not match the stream number on which it was received. Ignoring it.'
            return
        readPosition += streamNumberAsClaimedByMsgLength
        self.inventoryHash = calculateInventoryHash(data)
        shared.inventoryLock.acquire()
        if self.inventoryHash in shared.inventory:
            print 'We have already received this msg message. Ignoring.'
            shared.inventoryLock.release()
            return
        elif isInSqlInventory(self.inventoryHash):
            print 'We have already received this msg message (it is stored on disk in the SQL inventory). Ignoring it.'
            shared.inventoryLock.release()
            return
        # This msg message is valid. Let's let our peers know about it.
        objectType = 'msg'
        shared.inventory[self.inventoryHash] = (
            objectType, self.streamNumber, data, embeddedTime)
        shared.inventoryLock.release()
        self.broadcastinv(self.inventoryHash)
        shared.UISignalQueue.put((
            'incrementNumberOfMessagesProcessed', 'no data'))

        self.processmsg(
            readPosition, data)  # When this function returns, we will have either successfully processed the message bound for us, ignored it because it isn't bound for us, or found problem with the message that warranted ignoring it.

        # Let us now set lengthOfTimeWeShouldUseToProcessThisMessage. If we
        # haven't used the specified amount of time, we shall sleep. These
        # values are based on test timings and you may change them at-will.
        if len(data) > 100000000:  # Size is greater than 100 megabytes
            lengthOfTimeWeShouldUseToProcessThisMessage = 100  # seconds. Actual length of time it took my computer to decrypt and verify the signature of a 100 MB message: 3.7 seconds.
        elif len(data) > 10000000:  # Between 100 and 10 megabytes
            lengthOfTimeWeShouldUseToProcessThisMessage = 20  # seconds. Actual length of time it took my computer to decrypt and verify the signature of a 10 MB message: 0.53 seconds. Actual length of time it takes in practice when processing a real message: 1.44 seconds.
        elif len(data) > 1000000:  # Between 10 and 1 megabyte
            lengthOfTimeWeShouldUseToProcessThisMessage = 3  # seconds. Actual length of time it took my computer to decrypt and verify the signature of a 1 MB message: 0.18 seconds. Actual length of time it takes in practice when processing a real message: 0.30 seconds.
        else:  # Less than 1 megabyte
            lengthOfTimeWeShouldUseToProcessThisMessage = .6  # seconds. Actual length of time it took my computer to decrypt and verify the signature of a 100 KB message: 0.15 seconds. Actual length of time it takes in practice when processing a real message: 0.25 seconds.

        sleepTime = lengthOfTimeWeShouldUseToProcessThisMessage - \
            (time.time() - self.messageProcessingStartTime)
        if sleepTime > 0:
            shared.printLock.acquire()
            print 'Timing attack mitigation: Sleeping for', sleepTime, 'seconds.'
            shared.printLock.release()
            time.sleep(sleepTime)
        shared.printLock.acquire()
        print 'Total message processing time:', time.time() - self.messageProcessingStartTime, 'seconds.'
        shared.printLock.release()

    # A msg message has a valid time and POW and requires processing. The
    # recmsg function calls this one.
    def processmsg(self, readPosition, encryptedData):
        initialDecryptionSuccessful = False
        # Let's check whether this is a message acknowledgement bound for us.
        if encryptedData[readPosition:] in ackdataForWhichImWatching:
            shared.printLock.acquire()
            print 'This msg IS an acknowledgement bound for me.'
            shared.printLock.release()
            del ackdataForWhichImWatching[encryptedData[readPosition:]]
            t = ('ackreceived', encryptedData[readPosition:])
            shared.sqlLock.acquire()
            shared.sqlSubmitQueue.put(
                'UPDATE sent SET status=? WHERE ackdata=?')
            shared.sqlSubmitQueue.put(t)
            shared.sqlReturnQueue.get()
            shared.sqlSubmitQueue.put('commit')
            shared.sqlLock.release()
            shared.UISignalQueue.put(('updateSentItemStatusByAckdata', (encryptedData[readPosition:], _translate("MainWindow",'Acknowledgement of the message received. %1').arg(unicode(
                strftime(shared.config.get('bitmessagesettings', 'timeformat'), localtime(int(time.time()))), 'utf-8')))))
            return
        else:
            shared.printLock.acquire()
            print 'This was NOT an acknowledgement bound for me.'
            # print 'ackdataForWhichImWatching', ackdataForWhichImWatching
            shared.printLock.release()

        # This is not an acknowledgement bound for me. See if it is a message
        # bound for me by trying to decrypt it with my private keys.
        for key, cryptorObject in shared.myECCryptorObjects.items():
            try:
                decryptedData = cryptorObject.decrypt(
                    encryptedData[readPosition:])
                toRipe = key  # This is the RIPE hash of my pubkeys. We need this below to compare to the destination_ripe included in the encrypted data.
                initialDecryptionSuccessful = True
                print 'EC decryption successful using key associated with ripe hash:', key.encode('hex')
                break
            except Exception as err:
                pass
                # print 'cryptorObject.decrypt Exception:', err
        if not initialDecryptionSuccessful:
            # This is not a message bound for me.
            shared.printLock.acquire()
            print 'Length of time program spent failing to decrypt this message:', time.time() - self.messageProcessingStartTime, 'seconds.'
            shared.printLock.release()
        else:
            # This is a message bound for me.
            toAddress = shared.myAddressesByHash[
                toRipe]  # Look up my address based on the RIPE hash.
            readPosition = 0
            messageVersion, messageVersionLength = decodeVarint(
                decryptedData[readPosition:readPosition + 10])
            readPosition += messageVersionLength
            if messageVersion != 1:
                print 'Cannot understand message versions other than one. Ignoring message.'
                return
            sendersAddressVersionNumber, sendersAddressVersionNumberLength = decodeVarint(
                decryptedData[readPosition:readPosition + 10])
            readPosition += sendersAddressVersionNumberLength
            if sendersAddressVersionNumber == 0:
                print 'Cannot understand sendersAddressVersionNumber = 0. Ignoring message.'
                return
            if sendersAddressVersionNumber >= 4:
                print 'Sender\'s address version number', sendersAddressVersionNumber, 'not yet supported. Ignoring message.'
                return
            if len(decryptedData) < 170:
                print 'Length of the unencrypted data is unreasonably short. Sanity check failed. Ignoring message.'
                return
            sendersStreamNumber, sendersStreamNumberLength = decodeVarint(
                decryptedData[readPosition:readPosition + 10])
            if sendersStreamNumber == 0:
                print 'sender\'s stream number is 0. Ignoring message.'
                return
            readPosition += sendersStreamNumberLength
            behaviorBitfield = decryptedData[readPosition:readPosition + 4]
            readPosition += 4
            pubSigningKey = '\x04' + decryptedData[
                readPosition:readPosition + 64]
            readPosition += 64
            pubEncryptionKey = '\x04' + decryptedData[
                readPosition:readPosition + 64]
            readPosition += 64
            if sendersAddressVersionNumber >= 3:
                requiredAverageProofOfWorkNonceTrialsPerByte, varintLength = decodeVarint(
                    decryptedData[readPosition:readPosition + 10])
                readPosition += varintLength
                print 'sender\'s requiredAverageProofOfWorkNonceTrialsPerByte is', requiredAverageProofOfWorkNonceTrialsPerByte
                requiredPayloadLengthExtraBytes, varintLength = decodeVarint(
                    decryptedData[readPosition:readPosition + 10])
                readPosition += varintLength
                print 'sender\'s requiredPayloadLengthExtraBytes is', requiredPayloadLengthExtraBytes
            endOfThePublicKeyPosition = readPosition  # needed for when we store the pubkey in our database of pubkeys for later use.
            if toRipe != decryptedData[readPosition:readPosition + 20]:
                shared.printLock.acquire()
                print 'The original sender of this message did not send it to you. Someone is attempting a Surreptitious Forwarding Attack.'
                print 'See: http://world.std.com/~dtd/sign_encrypt/sign_encrypt7.html'
                print 'your toRipe:', toRipe.encode('hex')
                print 'embedded destination toRipe:', decryptedData[readPosition:readPosition + 20].encode('hex')
                shared.printLock.release()
                return
            readPosition += 20
            messageEncodingType, messageEncodingTypeLength = decodeVarint(
                decryptedData[readPosition:readPosition + 10])
            readPosition += messageEncodingTypeLength
            messageLength, messageLengthLength = decodeVarint(
                decryptedData[readPosition:readPosition + 10])
            readPosition += messageLengthLength
            message = decryptedData[readPosition:readPosition + messageLength]
            # print 'First 150 characters of message:', repr(message[:150])
            readPosition += messageLength
            ackLength, ackLengthLength = decodeVarint(
                decryptedData[readPosition:readPosition + 10])
            readPosition += ackLengthLength
            ackData = decryptedData[readPosition:readPosition + ackLength]
            readPosition += ackLength
            positionOfBottomOfAckData = readPosition  # needed to mark the end of what is covered by the signature
            signatureLength, signatureLengthLength = decodeVarint(
                decryptedData[readPosition:readPosition + 10])
            readPosition += signatureLengthLength
            signature = decryptedData[
                readPosition:readPosition + signatureLength]
            try:
                if not highlevelcrypto.verify(decryptedData[:positionOfBottomOfAckData], signature, pubSigningKey.encode('hex')):
                    print 'ECDSA verify failed'
                    return
                print 'ECDSA verify passed'
            except Exception as err:
                print 'ECDSA verify failed', err
                return
            shared.printLock.acquire()
            print 'As a matter of intellectual curiosity, here is the Bitcoin address associated with the keys owned by the other person:', calculateBitcoinAddressFromPubkey(pubSigningKey), '  ..and here is the testnet address:', calculateTestnetAddressFromPubkey(pubSigningKey), '. The other person must take their private signing key from Bitmessage and import it into Bitcoin (or a service like Blockchain.info) for it to be of any use. Do not use this unless you know what you are doing.'
            shared.printLock.release()
            # calculate the fromRipe.
            sha = hashlib.new('sha512')
            sha.update(pubSigningKey + pubEncryptionKey)
            ripe = hashlib.new('ripemd160')
            ripe.update(sha.digest())
            # Let's store the public key in case we want to reply to this
            # person.
            t = (ripe.digest(), '\xFF\xFF\xFF\xFF\xFF\xFF\xFF\xFF' + '\xFF\xFF\xFF\xFF' + decryptedData[
                 messageVersionLength:endOfThePublicKeyPosition], int(time.time()), 'yes')
            shared.sqlLock.acquire()
            shared.sqlSubmitQueue.put(
                '''INSERT INTO pubkeys VALUES (?,?,?,?)''')
            shared.sqlSubmitQueue.put(t)
            shared.sqlReturnQueue.get()
            shared.sqlSubmitQueue.put('commit')
            shared.sqlLock.release()
            # shared.workerQueue.put(('newpubkey',(sendersAddressVersionNumber,sendersStreamNumber,ripe.digest())))
            # This will check to see whether we happen to be awaiting this
            # pubkey in order to send a message. If we are, it will do the POW
            # and send it.
            self.possibleNewPubkey(ripe.digest())
            fromAddress = encodeAddress(
                sendersAddressVersionNumber, sendersStreamNumber, ripe.digest())
            # If this message is bound for one of my version 3 addresses (or
            # higher), then we must check to make sure it meets our demanded
            # proof of work requirement.
            if decodeAddress(toAddress)[1] >= 3:  # If the toAddress version number is 3 or higher:
                if not shared.isAddressInMyAddressBookSubscriptionsListOrWhitelist(fromAddress):  # If I'm not friendly with this person:
                    requiredNonceTrialsPerByte = shared.config.getint(
                        toAddress, 'noncetrialsperbyte')
                    requiredPayloadLengthExtraBytes = shared.config.getint(
                        toAddress, 'payloadlengthextrabytes')
                    if not self.isProofOfWorkSufficient(encryptedData, requiredNonceTrialsPerByte, requiredPayloadLengthExtraBytes):
                        print 'Proof of work in msg message insufficient only because it does not meet our higher requirement.'
                        return
            blockMessage = False  # Gets set to True if the user shouldn't see the message according to black or white lists.
            if shared.config.get('bitmessagesettings', 'blackwhitelist') == 'black':  # If we are using a blacklist
                t = (fromAddress,)
                shared.sqlLock.acquire()
                shared.sqlSubmitQueue.put(
                    '''SELECT label FROM blacklist where address=? and enabled='1' ''')
                shared.sqlSubmitQueue.put(t)
                queryreturn = shared.sqlReturnQueue.get()
                shared.sqlLock.release()
                if queryreturn != []:
                    shared.printLock.acquire()
                    print 'Message ignored because address is in blacklist.'
                    shared.printLock.release()
                    blockMessage = True
            else:  # We're using a whitelist
                t = (fromAddress,)
                shared.sqlLock.acquire()
                shared.sqlSubmitQueue.put(
                    '''SELECT label FROM whitelist where address=? and enabled='1' ''')
                shared.sqlSubmitQueue.put(t)
                queryreturn = shared.sqlReturnQueue.get()
                shared.sqlLock.release()
                if queryreturn == []:
                    print 'Message ignored because address not in whitelist.'
                    blockMessage = True
            if not blockMessage:
                print 'fromAddress:', fromAddress
                print 'First 150 characters of message:', repr(message[:150])

                toLabel = shared.config.get(toAddress, 'label')
                if toLabel == '':
                    toLabel = toAddress

                if messageEncodingType == 2:
                    bodyPositionIndex = string.find(message, '\nBody:')
                    if bodyPositionIndex > 1:
                        subject = message[8:bodyPositionIndex]
                        subject = subject[
                            :500]  # Only save and show the first 500 characters of the subject. Any more is probably an attak.
                        body = message[bodyPositionIndex + 6:]
                    else:
                        subject = ''
                        body = message
                elif messageEncodingType == 1:
                    body = message
                    subject = ''
                elif messageEncodingType == 0:
                    print 'messageEncodingType == 0. Doing nothing with the message. They probably just sent it so that we would store their public key or send their ack data for them.'
                else:
                    body = 'Unknown encoding type.\n\n' + repr(message)
                    subject = ''
                if messageEncodingType != 0:
                    shared.sqlLock.acquire()
                    t = (self.inventoryHash, toAddress, fromAddress, subject, int(
                        time.time()), body, 'inbox', messageEncodingType, 0)
                    shared.sqlSubmitQueue.put(
                        '''INSERT INTO inbox VALUES (?,?,?,?,?,?,?,?,?)''')
                    shared.sqlSubmitQueue.put(t)
                    shared.sqlReturnQueue.get()
                    shared.sqlSubmitQueue.put('commit')
                    shared.sqlLock.release()
                    shared.UISignalQueue.put(('displayNewInboxMessage', (
                        self.inventoryHash, toAddress, fromAddress, subject, body)))

                # If we are behaving as an API then we might need to run an
                # outside command to let some program know that a new message
                # has arrived.
                if shared.safeConfigGetBoolean('bitmessagesettings', 'apienabled'):
                    try:
                        apiNotifyPath = shared.config.get(
                            'bitmessagesettings', 'apinotifypath')
                    except:
                        apiNotifyPath = ''
                    if apiNotifyPath != '':
                        call([apiNotifyPath, "newMessage"])

                # Let us now check and see whether our receiving address is
                # behaving as a mailing list
                if shared.safeConfigGetBoolean(toAddress, 'mailinglist'):
                    try:
                        mailingListName = shared.config.get(
                            toAddress, 'mailinglistname')
                    except:
                        mailingListName = ''
                    # Let us send out this message as a broadcast
                    subject = self.addMailingListNameToSubject(
                        subject, mailingListName)
                    # Let us now send this message out as a broadcast
                    message = strftime("%a, %Y-%m-%d %H:%M:%S UTC", gmtime(
                    )) + '   Message ostensibly from ' + fromAddress + ':\n\n' + body
                    fromAddress = toAddress  # The fromAddress for the broadcast that we are about to send is the toAddress (my address) for the msg message we are currently processing.
                    ackdata = OpenSSL.rand(
                        32)  # We don't actually need the ackdata for acknowledgement since this is a broadcast message but we can use it to update the user interface when the POW is done generating.
                    toAddress = '[Broadcast subscribers]'
                    ripe = ''
                    shared.sqlLock.acquire()
                    t = ('', toAddress, ripe, fromAddress, subject, message, ackdata, int(
                        time.time()), 'broadcastqueued', 1, 1, 'sent', 2)
                    shared.sqlSubmitQueue.put(
                        '''INSERT INTO sent VALUES (?,?,?,?,?,?,?,?,?,?,?,?,?)''')
                    shared.sqlSubmitQueue.put(t)
                    shared.sqlReturnQueue.get()
                    shared.sqlSubmitQueue.put('commit')
                    shared.sqlLock.release()

                    shared.UISignalQueue.put(('displayNewSentMessage', (
                        toAddress, '[Broadcast subscribers]', fromAddress, subject, message, ackdata)))
                    shared.workerQueue.put(('sendbroadcast', ''))

            if self.isAckDataValid(ackData):
                print 'ackData is valid. Will process it.'
                self.ackDataThatWeHaveYetToSend.append(
                    ackData)  # When we have processed all data, the processData function will pop the ackData out and process it as if it is a message received from our peer.
            # Display timing data
            timeRequiredToAttemptToDecryptMessage = time.time(
            ) - self.messageProcessingStartTime
            successfullyDecryptMessageTimings.append(
                timeRequiredToAttemptToDecryptMessage)
            sum = 0
            for item in successfullyDecryptMessageTimings:
                sum += item
            shared.printLock.acquire()
            print 'Time to decrypt this message successfully:', timeRequiredToAttemptToDecryptMessage
            print 'Average time for all message decryption successes since startup:', sum / len(successfullyDecryptMessageTimings)
            shared.printLock.release()

    def isAckDataValid(self, ackData):
        if len(ackData) < 24:
            print 'The length of ackData is unreasonably short. Not sending ackData.'
            return False
        if ackData[0:4] != '\xe9\xbe\xb4\xd9':
            print 'Ackdata magic bytes were wrong. Not sending ackData.'
            return False
        ackDataPayloadLength, = unpack('>L', ackData[16:20])
        if len(ackData) - 24 != ackDataPayloadLength:
            print 'ackData payload length doesn\'t match the payload length specified in the header. Not sending ackdata.'
            return False
        if ackData[4:16] != 'getpubkey\x00\x00\x00' and ackData[4:16] != 'pubkey\x00\x00\x00\x00\x00\x00' and ackData[4:16] != 'msg\x00\x00\x00\x00\x00\x00\x00\x00\x00' and ackData[4:16] != 'broadcast\x00\x00\x00':
            return False
        return True

    def addMailingListNameToSubject(self, subject, mailingListName):
        subject = subject.strip()
        if subject[:3] == 'Re:' or subject[:3] == 'RE:':
            subject = subject[3:].strip()
        if '[' + mailingListName + ']' in subject:
            return subject
        else:
            return '[' + mailingListName + '] ' + subject

    def possibleNewPubkey(self, toRipe):
        if toRipe in neededPubkeys:
            print 'We have been awaiting the arrival of this pubkey.'
            del neededPubkeys[toRipe]
            t = (toRipe,)
            shared.sqlLock.acquire()
            shared.sqlSubmitQueue.put(
                '''UPDATE sent SET status='doingmsgpow' WHERE toripe=? AND status='awaitingpubkey' and folder='sent' ''')
            shared.sqlSubmitQueue.put(t)
            shared.sqlReturnQueue.get()
            shared.sqlSubmitQueue.put('commit')
            shared.sqlLock.release()
            shared.workerQueue.put(('sendmessage', ''))
        else:
            shared.printLock.acquire()
            print 'We don\'t need this pub key. We didn\'t ask for it. Pubkey hash:', toRipe.encode('hex')
            shared.printLock.release()

    # We have received a pubkey
    def recpubkey(self, data):
        self.pubkeyProcessingStartTime = time.time()
        if len(data) < 146 or len(data) > 600:  # sanity check
            return
        # We must check to make sure the proof of work is sufficient.
        if not self.isProofOfWorkSufficient(data):
            print 'Proof of work in pubkey message insufficient.'
            return

        readPosition = 8  # for the nonce
        embeddedTime, = unpack('>I', data[readPosition:readPosition + 4])

        # This section is used for the transition from 32 bit time to 64 bit
        # time in the protocol.
        if embeddedTime == 0:
            embeddedTime, = unpack('>Q', data[readPosition:readPosition + 8])
            readPosition += 8
        else:
            readPosition += 4

        if embeddedTime < int(time.time()) - lengthOfTimeToHoldOnToAllPubkeys:
            shared.printLock.acquire()
            print 'The embedded time in this pubkey message is too old. Ignoring. Embedded time is:', embeddedTime
            shared.printLock.release()
            return
        if embeddedTime > int(time.time()) + 10800:
            shared.printLock.acquire()
            print 'The embedded time in this pubkey message more than several hours in the future. This is irrational. Ignoring message.'
            shared.printLock.release()
            return
        addressVersion, varintLength = decodeVarint(
            data[readPosition:readPosition + 10])
        readPosition += varintLength
        streamNumber, varintLength = decodeVarint(
            data[readPosition:readPosition + 10])
        readPosition += varintLength
        if self.streamNumber != streamNumber:
            print 'stream number embedded in this pubkey doesn\'t match our stream number. Ignoring.'
            return

        inventoryHash = calculateInventoryHash(data)
        shared.inventoryLock.acquire()
        if inventoryHash in shared.inventory:
            print 'We have already received this pubkey. Ignoring it.'
            shared.inventoryLock.release()
            return
        elif isInSqlInventory(inventoryHash):
            print 'We have already received this pubkey (it is stored on disk in the SQL inventory). Ignoring it.'
            shared.inventoryLock.release()
            return
        objectType = 'pubkey'
        shared.inventory[inventoryHash] = (
            objectType, self.streamNumber, data, embeddedTime)
        shared.inventoryLock.release()
        self.broadcastinv(inventoryHash)
        shared.UISignalQueue.put((
            'incrementNumberOfPubkeysProcessed', 'no data'))

        self.processpubkey(data)

        lengthOfTimeWeShouldUseToProcessThisMessage = .2
        sleepTime = lengthOfTimeWeShouldUseToProcessThisMessage - \
            (time.time() - self.pubkeyProcessingStartTime)
        if sleepTime > 0:
            shared.printLock.acquire()
            print 'Timing attack mitigation: Sleeping for', sleepTime, 'seconds.'
            shared.printLock.release()
            time.sleep(sleepTime)
        shared.printLock.acquire()
        print 'Total pubkey processing time:', time.time() - self.pubkeyProcessingStartTime, 'seconds.'
        shared.printLock.release()

    def processpubkey(self, data):
        readPosition = 8  # for the nonce
        embeddedTime, = unpack('>I', data[readPosition:readPosition + 4])

        # This section is used for the transition from 32 bit time to 64 bit
        # time in the protocol.
        if embeddedTime == 0:
            embeddedTime, = unpack('>Q', data[readPosition:readPosition + 8])
            readPosition += 8
        else:
            readPosition += 4

        addressVersion, varintLength = decodeVarint(
            data[readPosition:readPosition + 10])
        readPosition += varintLength
        streamNumber, varintLength = decodeVarint(
            data[readPosition:readPosition + 10])
        readPosition += varintLength
        if addressVersion == 0:
            print '(Within processpubkey) addressVersion of 0 doesn\'t make sense.'
            return
        if addressVersion >= 4 or addressVersion == 1:
            shared.printLock.acquire()
            print 'This version of Bitmessage cannot handle version', addressVersion, 'addresses.'
            shared.printLock.release()
            return
        if addressVersion == 2:
            if len(data) < 146:  # sanity check. This is the minimum possible length.
                print '(within processpubkey) payloadLength less than 146. Sanity check failed.'
                return
            bitfieldBehaviors = data[readPosition:readPosition + 4]
            readPosition += 4
            publicSigningKey = data[readPosition:readPosition + 64]
            # Is it possible for a public key to be invalid such that trying to
            # encrypt or sign with it will cause an error? If it is, we should
            # probably test these keys here.
            readPosition += 64
            publicEncryptionKey = data[readPosition:readPosition + 64]
            if len(publicEncryptionKey) < 64:
                print 'publicEncryptionKey length less than 64. Sanity check failed.'
                return
            sha = hashlib.new('sha512')
            sha.update(
                '\x04' + publicSigningKey + '\x04' + publicEncryptionKey)
            ripeHasher = hashlib.new('ripemd160')
            ripeHasher.update(sha.digest())
            ripe = ripeHasher.digest()

            shared.printLock.acquire()
            print 'within recpubkey, addressVersion:', addressVersion, ', streamNumber:', streamNumber
            print 'ripe', ripe.encode('hex')
            print 'publicSigningKey in hex:', publicSigningKey.encode('hex')
            print 'publicEncryptionKey in hex:', publicEncryptionKey.encode('hex')
            shared.printLock.release()

            t = (ripe,)
            shared.sqlLock.acquire()
            shared.sqlSubmitQueue.put(
                '''SELECT usedpersonally FROM pubkeys WHERE hash=? AND usedpersonally='yes' ''')
            shared.sqlSubmitQueue.put(t)
            queryreturn = shared.sqlReturnQueue.get()
            shared.sqlLock.release()
            if queryreturn != []:  # if this pubkey is already in our database and if we have used it personally:
                print 'We HAVE used this pubkey personally. Updating time.'
                t = (ripe, data, embeddedTime, 'yes')
            else:
                print 'We have NOT used this pubkey personally. Inserting in database.'
                t = (ripe, data, embeddedTime, 'no')
                     # This will also update the embeddedTime.
            shared.sqlLock.acquire()
            shared.sqlSubmitQueue.put(
                '''INSERT INTO pubkeys VALUES (?,?,?,?)''')
            shared.sqlSubmitQueue.put(t)
            shared.sqlReturnQueue.get()
            shared.sqlSubmitQueue.put('commit')
            shared.sqlLock.release()
            # shared.workerQueue.put(('newpubkey',(addressVersion,streamNumber,ripe)))
            self.possibleNewPubkey(ripe)
        if addressVersion == 3:
            if len(data) < 170:  # sanity check.
                print '(within processpubkey) payloadLength less than 170. Sanity check failed.'
                return
            bitfieldBehaviors = data[readPosition:readPosition + 4]
            readPosition += 4
            publicSigningKey = '\x04' + data[readPosition:readPosition + 64]
            # Is it possible for a public key to be invalid such that trying to
            # encrypt or sign with it will cause an error? If it is, we should
            # probably test these keys here.
            readPosition += 64
            publicEncryptionKey = '\x04' + data[readPosition:readPosition + 64]
            readPosition += 64
            specifiedNonceTrialsPerByte, specifiedNonceTrialsPerByteLength = decodeVarint(
                data[readPosition:readPosition + 10])
            readPosition += specifiedNonceTrialsPerByteLength
            specifiedPayloadLengthExtraBytes, specifiedPayloadLengthExtraBytesLength = decodeVarint(
                data[readPosition:readPosition + 10])
            readPosition += specifiedPayloadLengthExtraBytesLength
            endOfSignedDataPosition = readPosition
            signatureLength, signatureLengthLength = decodeVarint(
                data[readPosition:readPosition + 10])
            readPosition += signatureLengthLength
            signature = data[readPosition:readPosition + signatureLength]
            try:
                if not highlevelcrypto.verify(data[8:endOfSignedDataPosition], signature, publicSigningKey.encode('hex')):
                    print 'ECDSA verify failed (within processpubkey)'
                    return
                print 'ECDSA verify passed (within processpubkey)'
            except Exception as err:
                print 'ECDSA verify failed (within processpubkey)', err
                return

            sha = hashlib.new('sha512')
            sha.update(publicSigningKey + publicEncryptionKey)
            ripeHasher = hashlib.new('ripemd160')
            ripeHasher.update(sha.digest())
            ripe = ripeHasher.digest()

            shared.printLock.acquire()
            print 'within recpubkey, addressVersion:', addressVersion, ', streamNumber:', streamNumber
            print 'ripe', ripe.encode('hex')
            print 'publicSigningKey in hex:', publicSigningKey.encode('hex')
            print 'publicEncryptionKey in hex:', publicEncryptionKey.encode('hex')
            shared.printLock.release()

            t = (ripe,)
            shared.sqlLock.acquire()
            shared.sqlSubmitQueue.put(
                '''SELECT usedpersonally FROM pubkeys WHERE hash=? AND usedpersonally='yes' ''')
            shared.sqlSubmitQueue.put(t)
            queryreturn = shared.sqlReturnQueue.get()
            shared.sqlLock.release()
            if queryreturn != []:  # if this pubkey is already in our database and if we have used it personally:
                print 'We HAVE used this pubkey personally. Updating time.'
                t = (ripe, data, embeddedTime, 'yes')
            else:
                print 'We have NOT used this pubkey personally. Inserting in database.'
                t = (ripe, data, embeddedTime, 'no')
                     # This will also update the embeddedTime.
            shared.sqlLock.acquire()
            shared.sqlSubmitQueue.put(
                '''INSERT INTO pubkeys VALUES (?,?,?,?)''')
            shared.sqlSubmitQueue.put(t)
            shared.sqlReturnQueue.get()
            shared.sqlSubmitQueue.put('commit')
            shared.sqlLock.release()
            # shared.workerQueue.put(('newpubkey',(addressVersion,streamNumber,ripe)))
            self.possibleNewPubkey(ripe)

    # We have received a getpubkey message
    def recgetpubkey(self, data):
        if not self.isProofOfWorkSufficient(data):
            print 'Proof of work in getpubkey message insufficient.'
            return
        if len(data) < 34:
            print 'getpubkey message doesn\'t contain enough data. Ignoring.'
            return
        readPosition = 8  # bypass the nonce
        embeddedTime, = unpack('>I', data[readPosition:readPosition + 4])

        # This section is used for the transition from 32 bit time to 64 bit
        # time in the protocol.
        if embeddedTime == 0:
            embeddedTime, = unpack('>Q', data[readPosition:readPosition + 8])
            readPosition += 8
        else:
            readPosition += 4

        if embeddedTime > int(time.time()) + 10800:
            print 'The time in this getpubkey message is too new. Ignoring it. Time:', embeddedTime
            return
        if embeddedTime < int(time.time()) - maximumAgeOfAnObjectThatIAmWillingToAccept:
            print 'The time in this getpubkey message is too old. Ignoring it. Time:', embeddedTime
            return
        requestedAddressVersionNumber, addressVersionLength = decodeVarint(
            data[readPosition:readPosition + 10])
        readPosition += addressVersionLength
        streamNumber, streamNumberLength = decodeVarint(
            data[readPosition:readPosition + 10])
        if streamNumber != self.streamNumber:
            print 'The streamNumber', streamNumber, 'doesn\'t match our stream number:', self.streamNumber
            return
        readPosition += streamNumberLength

        inventoryHash = calculateInventoryHash(data)
        shared.inventoryLock.acquire()
        if inventoryHash in shared.inventory:
            print 'We have already received this getpubkey request. Ignoring it.'
            shared.inventoryLock.release()
            return
        elif isInSqlInventory(inventoryHash):
            print 'We have already received this getpubkey request (it is stored on disk in the SQL inventory). Ignoring it.'
            shared.inventoryLock.release()
            return

        objectType = 'getpubkey'
        shared.inventory[inventoryHash] = (
            objectType, self.streamNumber, data, embeddedTime)
        shared.inventoryLock.release()
        # This getpubkey request is valid so far. Forward to peers.
        self.broadcastinv(inventoryHash)

        if requestedAddressVersionNumber == 0:
            print 'The requestedAddressVersionNumber of the pubkey request is zero. That doesn\'t make any sense. Ignoring it.'
            return
        elif requestedAddressVersionNumber == 1:
            print 'The requestedAddressVersionNumber of the pubkey request is 1 which isn\'t supported anymore. Ignoring it.'
            return
        elif requestedAddressVersionNumber > 3:
            print 'The requestedAddressVersionNumber of the pubkey request is too high. Can\'t understand. Ignoring it.'
            return

        requestedHash = data[readPosition:readPosition + 20]
        if len(requestedHash) != 20:
            print 'The length of the requested hash is not 20 bytes. Something is wrong. Ignoring.'
            return
        print 'the hash requested in this getpubkey request is:', requestedHash.encode('hex')

        if requestedHash in shared.myAddressesByHash:  # if this address hash is one of mine
            if decodeAddress(shared.myAddressesByHash[requestedHash])[1] != requestedAddressVersionNumber:
                shared.printLock.acquire()
                sys.stderr.write(
                    '(Within the recgetpubkey function) Someone requested one of my pubkeys but the requestedAddressVersionNumber doesn\'t match my actual address version number. That shouldn\'t have happened. Ignoring.\n')
                shared.printLock.release()
                return
            try:
                lastPubkeySendTime = int(shared.config.get(
                    shared.myAddressesByHash[requestedHash], 'lastpubkeysendtime'))
            except:
                lastPubkeySendTime = 0
            if lastPubkeySendTime < time.time() - lengthOfTimeToHoldOnToAllPubkeys:  # If the last time we sent our pubkey was 28 days ago
                shared.printLock.acquire()
                print 'Found getpubkey-requested-hash in my list of EC hashes. Telling Worker thread to do the POW for a pubkey message and send it out.'
                shared.printLock.release()
                if requestedAddressVersionNumber == 2:
                    shared.workerQueue.put((
                        'doPOWForMyV2Pubkey', requestedHash))
                elif requestedAddressVersionNumber == 3:
                    shared.workerQueue.put((
                        'doPOWForMyV3Pubkey', requestedHash))
            else:
                shared.printLock.acquire()
                print 'Found getpubkey-requested-hash in my list of EC hashes BUT we already sent it recently. Ignoring request. The lastPubkeySendTime is:', lastPubkeySendTime
                shared.printLock.release()
        else:
            shared.printLock.acquire()
            print 'This getpubkey request is not for any of my keys.'
            shared.printLock.release()

    # We have received an inv message
    def recinv(self, data):
        totalNumberOfObjectsThatWeHaveYetToCheckAndSeeWhetherWeAlreadyHave = 0  # ..from all peers, counting duplicates seperately (because they take up memory)
        if len(numberOfObjectsThatWeHaveYetToCheckAndSeeWhetherWeAlreadyHavePerPeer) > 0:
            for key, value in numberOfObjectsThatWeHaveYetToCheckAndSeeWhetherWeAlreadyHavePerPeer.items():
                totalNumberOfObjectsThatWeHaveYetToCheckAndSeeWhetherWeAlreadyHave += value
            shared.printLock.acquire()
            print 'number of keys(hosts) in numberOfObjectsThatWeHaveYetToCheckAndSeeWhetherWeAlreadyHavePerPeer:', len(numberOfObjectsThatWeHaveYetToCheckAndSeeWhetherWeAlreadyHavePerPeer)
            print 'totalNumberOfObjectsThatWeHaveYetToCheckAndSeeWhetherWeAlreadyHave = ', totalNumberOfObjectsThatWeHaveYetToCheckAndSeeWhetherWeAlreadyHave
            shared.printLock.release()
        numberOfItemsInInv, lengthOfVarint = decodeVarint(data[:10])
        if numberOfItemsInInv > 50000:
            sys.stderr.write('Too many items in inv message!')
            return
        if len(data) < lengthOfVarint + (numberOfItemsInInv * 32):
            print 'inv message doesn\'t contain enough data. Ignoring.'
            return
        if numberOfItemsInInv == 1:  # we'll just request this data from the person who advertised the object.
            if totalNumberOfObjectsThatWeHaveYetToCheckAndSeeWhetherWeAlreadyHave > 200000 and len(self.objectsThatWeHaveYetToCheckAndSeeWhetherWeAlreadyHave) > 1000:  # inv flooding attack mitigation
                shared.printLock.acquire()
                print 'We already have', totalNumberOfObjectsThatWeHaveYetToCheckAndSeeWhetherWeAlreadyHave, 'items yet to retrieve from peers and over 1000 from this node in particular. Ignoring this inv message.'
                shared.printLock.release()
                return
            self.objectsOfWhichThisRemoteNodeIsAlreadyAware[
                data[lengthOfVarint:32 + lengthOfVarint]] = 0
            if data[lengthOfVarint:32 + lengthOfVarint] in shared.inventory:
                shared.printLock.acquire()
                print 'Inventory (in memory) has inventory item already.'
                shared.printLock.release()
            elif isInSqlInventory(data[lengthOfVarint:32 + lengthOfVarint]):
                print 'Inventory (SQL on disk) has inventory item already.'
            else:
                self.sendgetdata(data[lengthOfVarint:32 + lengthOfVarint])
        else:
            print 'inv message lists', numberOfItemsInInv, 'objects.'
            for i in range(numberOfItemsInInv):  # upon finishing dealing with an incoming message, the receiveDataThread will request a random object from the peer. This way if we get multiple inv messages from multiple peers which list mostly the same objects, we will make getdata requests for different random objects from the various peers.
                if len(data[lengthOfVarint + (32 * i):32 + lengthOfVarint + (32 * i)]) == 32:  # The length of an inventory hash should be 32. If it isn't 32 then the remote node is either badly programmed or behaving nefariously.
                    if totalNumberOfObjectsThatWeHaveYetToCheckAndSeeWhetherWeAlreadyHave > 200000 and len(self.objectsThatWeHaveYetToCheckAndSeeWhetherWeAlreadyHave) > 1000:  # inv flooding attack mitigation
                        shared.printLock.acquire()
                        print 'We already have', totalNumberOfObjectsThatWeHaveYetToCheckAndSeeWhetherWeAlreadyHave, 'items yet to retrieve from peers and over', len(self.objectsThatWeHaveYetToCheckAndSeeWhetherWeAlreadyHave), 'from this node in particular. Ignoring the rest of this inv message.'
                        shared.printLock.release()
                        break
                    self.objectsOfWhichThisRemoteNodeIsAlreadyAware[data[
                        lengthOfVarint + (32 * i):32 + lengthOfVarint + (32 * i)]] = 0
                    self.objectsThatWeHaveYetToCheckAndSeeWhetherWeAlreadyHave[
                        data[lengthOfVarint + (32 * i):32 + lengthOfVarint + (32 * i)]] = 0
            numberOfObjectsThatWeHaveYetToCheckAndSeeWhetherWeAlreadyHavePerPeer[
                self.HOST] = len(self.objectsThatWeHaveYetToCheckAndSeeWhetherWeAlreadyHave)

    # Send a getdata message to our peer to request the object with the given
    # hash
    def sendgetdata(self, hash):
        shared.printLock.acquire()
        print 'sending getdata to retrieve object with hash:', hash.encode('hex')
        shared.printLock.release()
        payload = '\x01' + hash
        headerData = '\xe9\xbe\xb4\xd9'  # magic bits, slighly different from Bitcoin's magic bits.
        headerData += 'getdata\x00\x00\x00\x00\x00'
        headerData += pack('>L', len(
            payload))  # payload length. Note that we add an extra 8 for the nonce.
        headerData += hashlib.sha512(payload).digest()[:4]
        try:
            self.sock.sendall(headerData + payload)
        except Exception as err:
            # if not 'Bad file descriptor' in err:
            shared.printLock.acquire()
            sys.stderr.write('sock.sendall error: %s\n' % err)
            shared.printLock.release()

    # We have received a getdata request from our peer
    def recgetdata(self, data):
        numberOfRequestedInventoryItems, lengthOfVarint = decodeVarint(
            data[:10])
        if len(data) < lengthOfVarint + (32 * numberOfRequestedInventoryItems):
            print 'getdata message does not contain enough data. Ignoring.'
            return
        for i in xrange(numberOfRequestedInventoryItems):
            hash = data[lengthOfVarint + (
                i * 32):32 + lengthOfVarint + (i * 32)]
            shared.printLock.acquire()
            print 'received getdata request for item:', hash.encode('hex')
            shared.printLock.release()
            # print 'inventory is', shared.inventory
            if hash in shared.inventory:
                objectType, streamNumber, payload, receivedTime = shared.inventory[
                    hash]
                self.sendData(objectType, payload)
            else:
                t = (hash,)
                shared.sqlLock.acquire()
                shared.sqlSubmitQueue.put(
                    '''select objecttype, payload from inventory where hash=?''')
                shared.sqlSubmitQueue.put(t)
                queryreturn = shared.sqlReturnQueue.get()
                shared.sqlLock.release()
                if queryreturn != []:
                    for row in queryreturn:
                        objectType, payload = row
                    self.sendData(objectType, payload)
                else:
                    print 'Someone asked for an object with a getdata which is not in either our memory inventory or our SQL inventory. That shouldn\'t have happened.'

    # Our peer has requested (in a getdata message) that we send an object.
    def sendData(self, objectType, payload):
        headerData = '\xe9\xbe\xb4\xd9'  # magic bits, slighly different from Bitcoin's magic bits.
        if objectType == 'pubkey':
            shared.printLock.acquire()
            print 'sending pubkey'
            shared.printLock.release()
            headerData += 'pubkey\x00\x00\x00\x00\x00\x00'
        elif objectType == 'getpubkey' or objectType == 'pubkeyrequest':
            shared.printLock.acquire()
            print 'sending getpubkey'
            shared.printLock.release()
            headerData += 'getpubkey\x00\x00\x00'
        elif objectType == 'msg':
            shared.printLock.acquire()
            print 'sending msg'
            shared.printLock.release()
            headerData += 'msg\x00\x00\x00\x00\x00\x00\x00\x00\x00'
        elif objectType == 'broadcast':
            shared.printLock.acquire()
            print 'sending broadcast'
            shared.printLock.release()
            headerData += 'broadcast\x00\x00\x00'
        else:
            sys.stderr.write(
                'Error: sendData has been asked to send a strange objectType: %s\n' % str(objectType))
            return
        headerData += pack('>L', len(payload))  # payload length.
        headerData += hashlib.sha512(payload).digest()[:4]
        try:
            self.sock.sendall(headerData + payload)
        except Exception as err:
            # if not 'Bad file descriptor' in err:
            shared.printLock.acquire()
            sys.stderr.write('sock.sendall error: %s\n' % err)
            shared.printLock.release()

    # Send an inv message with just one hash to all of our peers
    def broadcastinv(self, hash):
        shared.printLock.acquire()
        print 'broadcasting inv with hash:', hash.encode('hex')
        shared.printLock.release()
        shared.broadcastToSendDataQueues((self.streamNumber, 'sendinv', hash))

    # We have received an addr message.
    def recaddr(self, data):
        listOfAddressDetailsToBroadcastToPeers = []
        numberOfAddressesIncluded = 0
        numberOfAddressesIncluded, lengthOfNumberOfAddresses = decodeVarint(
            data[:10])

        if verbose >= 1:
            shared.printLock.acquire()
            print 'addr message contains', numberOfAddressesIncluded, 'IP addresses.'
            shared.printLock.release()

        if self.remoteProtocolVersion == 1:
            if numberOfAddressesIncluded > 1000 or numberOfAddressesIncluded == 0:
                return
            if len(data) != lengthOfNumberOfAddresses + (34 * numberOfAddressesIncluded):
                print 'addr message does not contain the correct amount of data. Ignoring.'
                return

            needToWriteKnownNodesToDisk = False
            for i in range(0, numberOfAddressesIncluded):
                try:
                    if data[16 + lengthOfNumberOfAddresses + (34 * i):28 + lengthOfNumberOfAddresses + (34 * i)] != '\x00\x00\x00\x00\x00\x00\x00\x00\x00\x00\xFF\xFF':
                        shared.printLock.acquire()
                        print 'Skipping IPv6 address.', repr(data[16 + lengthOfNumberOfAddresses + (34 * i):28 + lengthOfNumberOfAddresses + (34 * i)])
                        shared.printLock.release()
                        continue
                except Exception as err:
                    shared.printLock.acquire()
                    sys.stderr.write(
                        'ERROR TRYING TO UNPACK recaddr (to test for an IPv6 address). Message: %s\n' % str(err))
                    shared.printLock.release()
                    break  # giving up on unpacking any more. We should still be connected however.

                try:
                    recaddrStream, = unpack('>I', data[4 + lengthOfNumberOfAddresses + (
                        34 * i):8 + lengthOfNumberOfAddresses + (34 * i)])
                except Exception as err:
                    shared.printLock.acquire()
                    sys.stderr.write(
                        'ERROR TRYING TO UNPACK recaddr (recaddrStream). Message: %s\n' % str(err))
                    shared.printLock.release()
                    break  # giving up on unpacking any more. We should still be connected however.
                if recaddrStream == 0:
                    continue
                if recaddrStream != self.streamNumber and recaddrStream != (self.streamNumber * 2) and recaddrStream != ((self.streamNumber * 2) + 1):  # if the embedded stream number is not in my stream or either of my child streams then ignore it. Someone might be trying funny business.
                    continue
                try:
                    recaddrServices, = unpack('>Q', data[8 + lengthOfNumberOfAddresses + (
                        34 * i):16 + lengthOfNumberOfAddresses + (34 * i)])
                except Exception as err:
                    shared.printLock.acquire()
                    sys.stderr.write(
                        'ERROR TRYING TO UNPACK recaddr (recaddrServices). Message: %s\n' % str(err))
                    shared.printLock.release()
                    break  # giving up on unpacking any more. We should still be connected however.

                try:
                    recaddrPort, = unpack('>H', data[32 + lengthOfNumberOfAddresses + (
                        34 * i):34 + lengthOfNumberOfAddresses + (34 * i)])
                except Exception as err:
                    shared.printLock.acquire()
                    sys.stderr.write(
                        'ERROR TRYING TO UNPACK recaddr (recaddrPort). Message: %s\n' % str(err))
                    shared.printLock.release()
                    break  # giving up on unpacking any more. We should still be connected however.
                # print 'Within recaddr(): IP', recaddrIP, ', Port',
                # recaddrPort, ', i', i
                hostFromAddrMessage = socket.inet_ntoa(data[
                                                       28 + lengthOfNumberOfAddresses + (34 * i):32 + lengthOfNumberOfAddresses + (34 * i)])
                # print 'hostFromAddrMessage', hostFromAddrMessage
                if data[28 + lengthOfNumberOfAddresses + (34 * i)] == '\x7F':
                    print 'Ignoring IP address in loopback range:', hostFromAddrMessage
                    continue
                if isHostInPrivateIPRange(hostFromAddrMessage):
                    print 'Ignoring IP address in private range:', hostFromAddrMessage
                    continue
                timeSomeoneElseReceivedMessageFromThisNode, = unpack('>I', data[lengthOfNumberOfAddresses + (
                    34 * i):4 + lengthOfNumberOfAddresses + (34 * i)])  # This is the 'time' value in the received addr message.
                if recaddrStream not in shared.knownNodes:  # knownNodes is a dictionary of dictionaries with one outer dictionary for each stream. If the outer stream dictionary doesn't exist yet then we must make it.
                    shared.knownNodesLock.acquire()
                    shared.knownNodes[recaddrStream] = {}
                    shared.knownNodesLock.release()
                if hostFromAddrMessage not in shared.knownNodes[recaddrStream]:
                    if len(shared.knownNodes[recaddrStream]) < 20000 and timeSomeoneElseReceivedMessageFromThisNode > (int(time.time()) - 10800) and timeSomeoneElseReceivedMessageFromThisNode < (int(time.time()) + 10800):  # If we have more than 20000 nodes in our list already then just forget about adding more. Also, make sure that the time that someone else received a message from this node is within three hours from now.
                        shared.knownNodesLock.acquire()
                        shared.knownNodes[recaddrStream][hostFromAddrMessage] = (
                            recaddrPort, timeSomeoneElseReceivedMessageFromThisNode)
                        shared.knownNodesLock.release()
                        needToWriteKnownNodesToDisk = True
                        hostDetails = (
                            timeSomeoneElseReceivedMessageFromThisNode,
                            recaddrStream, recaddrServices, hostFromAddrMessage, recaddrPort)
                        listOfAddressDetailsToBroadcastToPeers.append(
                            hostDetails)
                else:
                    PORT, timeLastReceivedMessageFromThisNode = shared.knownNodes[recaddrStream][
                        hostFromAddrMessage]  # PORT in this case is either the port we used to connect to the remote node, or the port that was specified by someone else in a past addr message.
                    if (timeLastReceivedMessageFromThisNode < timeSomeoneElseReceivedMessageFromThisNode) and (timeSomeoneElseReceivedMessageFromThisNode < int(time.time())):
                        shared.knownNodesLock.acquire()
                        shared.knownNodes[recaddrStream][hostFromAddrMessage] = (
                            PORT, timeSomeoneElseReceivedMessageFromThisNode)
                        shared.knownNodesLock.release()
                        if PORT != recaddrPort:
                            print 'Strange occurance: The port specified in an addr message', str(recaddrPort), 'does not match the port', str(PORT), 'that this program (or some other peer) used to connect to it', str(hostFromAddrMessage), '. Perhaps they changed their port or are using a strange NAT configuration.'
            if needToWriteKnownNodesToDisk:  # Runs if any nodes were new to us. Also, share those nodes with our peers.
                shared.knownNodesLock.acquire()
                output = open(shared.appdata + 'knownnodes.dat', 'wb')
                pickle.dump(shared.knownNodes, output)
                output.close()
                shared.knownNodesLock.release()
                self.broadcastaddr(
                    listOfAddressDetailsToBroadcastToPeers)  # no longer broadcast
            shared.printLock.acquire()
            print 'knownNodes currently has', len(shared.knownNodes[self.streamNumber]), 'nodes for this stream.'
            shared.printLock.release()
        elif self.remoteProtocolVersion >= 2:  # The difference is that in protocol version 2, network addresses use 64 bit times rather than 32 bit times.
            if numberOfAddressesIncluded > 1000 or numberOfAddressesIncluded == 0:
                return
            if len(data) != lengthOfNumberOfAddresses + (38 * numberOfAddressesIncluded):
                print 'addr message does not contain the correct amount of data. Ignoring.'
                return

            needToWriteKnownNodesToDisk = False
            for i in range(0, numberOfAddressesIncluded):
                try:
                    if data[20 + lengthOfNumberOfAddresses + (38 * i):32 + lengthOfNumberOfAddresses + (38 * i)] != '\x00\x00\x00\x00\x00\x00\x00\x00\x00\x00\xFF\xFF':
                        shared.printLock.acquire()
                        print 'Skipping IPv6 address.', repr(data[20 + lengthOfNumberOfAddresses + (38 * i):32 + lengthOfNumberOfAddresses + (38 * i)])
                        shared.printLock.release()
                        continue
                except Exception as err:
                    shared.printLock.acquire()
                    sys.stderr.write(
                        'ERROR TRYING TO UNPACK recaddr (to test for an IPv6 address). Message: %s\n' % str(err))
                    shared.printLock.release()
                    break  # giving up on unpacking any more. We should still be connected however.

                try:
                    recaddrStream, = unpack('>I', data[8 + lengthOfNumberOfAddresses + (
                        38 * i):12 + lengthOfNumberOfAddresses + (38 * i)])
                except Exception as err:
                    shared.printLock.acquire()
                    sys.stderr.write(
                        'ERROR TRYING TO UNPACK recaddr (recaddrStream). Message: %s\n' % str(err))
                    shared.printLock.release()
                    break  # giving up on unpacking any more. We should still be connected however.
                if recaddrStream == 0:
                    continue
                if recaddrStream != self.streamNumber and recaddrStream != (self.streamNumber * 2) and recaddrStream != ((self.streamNumber * 2) + 1):  # if the embedded stream number is not in my stream or either of my child streams then ignore it. Someone might be trying funny business.
                    continue
                try:
                    recaddrServices, = unpack('>Q', data[12 + lengthOfNumberOfAddresses + (
                        38 * i):20 + lengthOfNumberOfAddresses + (38 * i)])
                except Exception as err:
                    shared.printLock.acquire()
                    sys.stderr.write(
                        'ERROR TRYING TO UNPACK recaddr (recaddrServices). Message: %s\n' % str(err))
                    shared.printLock.release()
                    break  # giving up on unpacking any more. We should still be connected however.

                try:
                    recaddrPort, = unpack('>H', data[36 + lengthOfNumberOfAddresses + (
                        38 * i):38 + lengthOfNumberOfAddresses + (38 * i)])
                except Exception as err:
                    shared.printLock.acquire()
                    sys.stderr.write(
                        'ERROR TRYING TO UNPACK recaddr (recaddrPort). Message: %s\n' % str(err))
                    shared.printLock.release()
                    break  # giving up on unpacking any more. We should still be connected however.
                # print 'Within recaddr(): IP', recaddrIP, ', Port',
                # recaddrPort, ', i', i
                hostFromAddrMessage = socket.inet_ntoa(data[
                                                       32 + lengthOfNumberOfAddresses + (38 * i):36 + lengthOfNumberOfAddresses + (38 * i)])
                # print 'hostFromAddrMessage', hostFromAddrMessage
                if data[32 + lengthOfNumberOfAddresses + (38 * i)] == '\x7F':
                    print 'Ignoring IP address in loopback range:', hostFromAddrMessage
                    continue
                if data[32 + lengthOfNumberOfAddresses + (38 * i)] == '\x0A':
                    print 'Ignoring IP address in private range:', hostFromAddrMessage
                    continue
                if data[32 + lengthOfNumberOfAddresses + (38 * i):34 + lengthOfNumberOfAddresses + (38 * i)] == '\xC0A8':
                    print 'Ignoring IP address in private range:', hostFromAddrMessage
                    continue
                timeSomeoneElseReceivedMessageFromThisNode, = unpack('>Q', data[lengthOfNumberOfAddresses + (
                    38 * i):8 + lengthOfNumberOfAddresses + (38 * i)])  # This is the 'time' value in the received addr message. 64-bit.
                if recaddrStream not in shared.knownNodes:  # knownNodes is a dictionary of dictionaries with one outer dictionary for each stream. If the outer stream dictionary doesn't exist yet then we must make it.
                    shared.knownNodesLock.acquire()
                    shared.knownNodes[recaddrStream] = {}
                    shared.knownNodesLock.release()
                if hostFromAddrMessage not in shared.knownNodes[recaddrStream]:
                    if len(shared.knownNodes[recaddrStream]) < 20000 and timeSomeoneElseReceivedMessageFromThisNode > (int(time.time()) - 10800) and timeSomeoneElseReceivedMessageFromThisNode < (int(time.time()) + 10800):  # If we have more than 20000 nodes in our list already then just forget about adding more. Also, make sure that the time that someone else received a message from this node is within three hours from now.
                        shared.knownNodesLock.acquire()
                        shared.knownNodes[recaddrStream][hostFromAddrMessage] = (
                            recaddrPort, timeSomeoneElseReceivedMessageFromThisNode)
                        shared.knownNodesLock.release()
                        shared.printLock.acquire()
                        print 'added new node', hostFromAddrMessage, 'to knownNodes in stream', recaddrStream
                        shared.printLock.release()
                        needToWriteKnownNodesToDisk = True
                        hostDetails = (
                            timeSomeoneElseReceivedMessageFromThisNode,
                            recaddrStream, recaddrServices, hostFromAddrMessage, recaddrPort)
                        listOfAddressDetailsToBroadcastToPeers.append(
                            hostDetails)
                else:
                    PORT, timeLastReceivedMessageFromThisNode = shared.knownNodes[recaddrStream][
                        hostFromAddrMessage]  # PORT in this case is either the port we used to connect to the remote node, or the port that was specified by someone else in a past addr message.
                    if (timeLastReceivedMessageFromThisNode < timeSomeoneElseReceivedMessageFromThisNode) and (timeSomeoneElseReceivedMessageFromThisNode < int(time.time())):
                        shared.knownNodesLock.acquire()
                        shared.knownNodes[recaddrStream][hostFromAddrMessage] = (
                            PORT, timeSomeoneElseReceivedMessageFromThisNode)
                        shared.knownNodesLock.release()
                        if PORT != recaddrPort:
                            print 'Strange occurance: The port specified in an addr message', str(recaddrPort), 'does not match the port', str(PORT), 'that this program (or some other peer) used to connect to it', str(hostFromAddrMessage), '. Perhaps they changed their port or are using a strange NAT configuration.'
            if needToWriteKnownNodesToDisk:  # Runs if any nodes were new to us. Also, share those nodes with our peers.
                shared.knownNodesLock.acquire()
                output = open(shared.appdata + 'knownnodes.dat', 'wb')
                pickle.dump(shared.knownNodes, output)
                output.close()
                shared.knownNodesLock.release()
                self.broadcastaddr(listOfAddressDetailsToBroadcastToPeers)
            shared.printLock.acquire()
            print 'knownNodes currently has', len(shared.knownNodes[self.streamNumber]), 'nodes for this stream.'
            shared.printLock.release()

    # Function runs when we want to broadcast an addr message to all of our
    # peers. Runs when we learn of nodes that we didn't previously know about
    # and want to share them with our peers.
    def broadcastaddr(self, listOfAddressDetailsToBroadcastToPeers):
        numberOfAddressesInAddrMessage = len(
            listOfAddressDetailsToBroadcastToPeers)
        payload = ''
        for hostDetails in listOfAddressDetailsToBroadcastToPeers:
            timeLastReceivedMessageFromThisNode, streamNumber, services, host, port = hostDetails
            payload += pack(
                '>Q', timeLastReceivedMessageFromThisNode)  # now uses 64-bit time
            payload += pack('>I', streamNumber)
            payload += pack(
                '>q', services)  # service bit flags offered by this node
            payload += '\x00\x00\x00\x00\x00\x00\x00\x00\x00\x00\xFF\xFF' + \
                socket.inet_aton(host)
            payload += pack('>H', port)  # remote port

        payload = encodeVarint(numberOfAddressesInAddrMessage) + payload
        datatosend = '\xE9\xBE\xB4\xD9addr\x00\x00\x00\x00\x00\x00\x00\x00'
        datatosend = datatosend + pack('>L', len(payload))  # payload length
        datatosend = datatosend + hashlib.sha512(payload).digest()[0:4]
        datatosend = datatosend + payload

        if verbose >= 1:
            shared.printLock.acquire()
            print 'Broadcasting addr with', numberOfAddressesInAddrMessage, 'entries.'
            shared.printLock.release()
        shared.broadcastToSendDataQueues((
            self.streamNumber, 'sendaddr', datatosend))

    # Send a big addr message to our peer
    def sendaddr(self):
        addrsInMyStream = {}
        addrsInChildStreamLeft = {}
        addrsInChildStreamRight = {}
        # print 'knownNodes', shared.knownNodes

        # We are going to share a maximum number of 1000 addrs with our peer.
        # 500 from this stream, 250 from the left child stream, and 250 from
        # the right child stream.
        shared.knownNodesLock.acquire()
        if len(shared.knownNodes[self.streamNumber]) > 0:
            for i in range(500):
                random.seed()
                HOST, = random.sample(shared.knownNodes[self.streamNumber], 1)
                if isHostInPrivateIPRange(HOST):
                    continue
                addrsInMyStream[HOST] = shared.knownNodes[
                    self.streamNumber][HOST]
        if len(shared.knownNodes[self.streamNumber * 2]) > 0:
            for i in range(250):
                random.seed()
                HOST, = random.sample(shared.knownNodes[
                                      self.streamNumber * 2], 1)
                if isHostInPrivateIPRange(HOST):
                    continue
                addrsInChildStreamLeft[HOST] = shared.knownNodes[
                    self.streamNumber * 2][HOST]
        if len(shared.knownNodes[(self.streamNumber * 2) + 1]) > 0:
            for i in range(250):
                random.seed()
                HOST, = random.sample(shared.knownNodes[
                                      (self.streamNumber * 2) + 1], 1)
                if isHostInPrivateIPRange(HOST):
                    continue
                addrsInChildStreamRight[HOST] = shared.knownNodes[
                    (self.streamNumber * 2) + 1][HOST]
        shared.knownNodesLock.release()
        numberOfAddressesInAddrMessage = 0
        payload = ''
        # print 'addrsInMyStream.items()', addrsInMyStream.items()
        for HOST, value in addrsInMyStream.items():
            PORT, timeLastReceivedMessageFromThisNode = value
            if timeLastReceivedMessageFromThisNode > (int(time.time()) - maximumAgeOfNodesThatIAdvertiseToOthers):  # If it is younger than 3 hours old..
                numberOfAddressesInAddrMessage += 1
                payload += pack(
                    '>Q', timeLastReceivedMessageFromThisNode)  # 64-bit time
                payload += pack('>I', self.streamNumber)
                payload += pack(
                    '>q', 1)  # service bit flags offered by this node
                payload += '\x00\x00\x00\x00\x00\x00\x00\x00\x00\x00\xFF\xFF' + \
                    socket.inet_aton(HOST)
                payload += pack('>H', PORT)  # remote port
        for HOST, value in addrsInChildStreamLeft.items():
            PORT, timeLastReceivedMessageFromThisNode = value
            if timeLastReceivedMessageFromThisNode > (int(time.time()) - maximumAgeOfNodesThatIAdvertiseToOthers):  # If it is younger than 3 hours old..
                numberOfAddressesInAddrMessage += 1
                payload += pack(
                    '>Q', timeLastReceivedMessageFromThisNode)  # 64-bit time
                payload += pack('>I', self.streamNumber * 2)
                payload += pack(
                    '>q', 1)  # service bit flags offered by this node
                payload += '\x00\x00\x00\x00\x00\x00\x00\x00\x00\x00\xFF\xFF' + \
                    socket.inet_aton(HOST)
                payload += pack('>H', PORT)  # remote port
        for HOST, value in addrsInChildStreamRight.items():
            PORT, timeLastReceivedMessageFromThisNode = value
            if timeLastReceivedMessageFromThisNode > (int(time.time()) - maximumAgeOfNodesThatIAdvertiseToOthers):  # If it is younger than 3 hours old..
                numberOfAddressesInAddrMessage += 1
                payload += pack(
                    '>Q', timeLastReceivedMessageFromThisNode)  # 64-bit time
                payload += pack('>I', (self.streamNumber * 2) + 1)
                payload += pack(
                    '>q', 1)  # service bit flags offered by this node
                payload += '\x00\x00\x00\x00\x00\x00\x00\x00\x00\x00\xFF\xFF' + \
                    socket.inet_aton(HOST)
                payload += pack('>H', PORT)  # remote port

        payload = encodeVarint(numberOfAddressesInAddrMessage) + payload
        datatosend = '\xE9\xBE\xB4\xD9addr\x00\x00\x00\x00\x00\x00\x00\x00'
        datatosend = datatosend + pack('>L', len(payload))  # payload length
        datatosend = datatosend + hashlib.sha512(payload).digest()[0:4]
        datatosend = datatosend + payload
        try:
            self.sock.sendall(datatosend)
            if verbose >= 1:
                shared.printLock.acquire()
                print 'Sending addr with', numberOfAddressesInAddrMessage, 'entries.'
                shared.printLock.release()
        except Exception as err:
            # if not 'Bad file descriptor' in err:
            shared.printLock.acquire()
            sys.stderr.write('sock.sendall error: %s\n' % err)
            shared.printLock.release()

    # We have received a version message
    def recversion(self, data):
        if len(data) < 83:
            # This version message is unreasonably short. Forget it.
            return
        elif not self.verackSent:
            self.remoteProtocolVersion, = unpack('>L', data[:4])
            if self.remoteProtocolVersion <= 1:
                shared.broadcastToSendDataQueues((0, 'shutdown', self.HOST))
                shared.printLock.acquire()
                print 'Closing connection to old protocol version 1 node: ', self.HOST
                shared.printLock.release()
                return
            # print 'remoteProtocolVersion', self.remoteProtocolVersion
            self.myExternalIP = socket.inet_ntoa(data[40:44])
            # print 'myExternalIP', self.myExternalIP
            self.remoteNodeIncomingPort, = unpack('>H', data[70:72])
            # print 'remoteNodeIncomingPort', self.remoteNodeIncomingPort
            useragentLength, lengthOfUseragentVarint = decodeVarint(
                data[80:84])
            readPosition = 80 + lengthOfUseragentVarint
            useragent = data[readPosition:readPosition + useragentLength]
            readPosition += useragentLength
            numberOfStreamsInVersionMessage, lengthOfNumberOfStreamsInVersionMessage = decodeVarint(
                data[readPosition:])
            readPosition += lengthOfNumberOfStreamsInVersionMessage
            self.streamNumber, lengthOfRemoteStreamNumber = decodeVarint(
                data[readPosition:])
            shared.printLock.acquire()
            print 'Remote node useragent:', useragent, '  stream number:', self.streamNumber
            shared.printLock.release()
            if self.streamNumber != 1:
                shared.broadcastToSendDataQueues((0, 'shutdown', self.HOST))
                shared.printLock.acquire()
                print 'Closed connection to', self.HOST, 'because they are interested in stream', self.streamNumber, '.'
                shared.printLock.release()
                return
            shared.connectedHostsList[
                self.HOST] = 1  # We use this data structure to not only keep track of what hosts we are connected to so that we don't try to connect to them again, but also to list the connections count on the Network Status tab.
            # If this was an incoming connection, then the sendData thread
            # doesn't know the stream. We have to set it.
            if not self.initiatedConnection:
                shared.broadcastToSendDataQueues((
                    0, 'setStreamNumber', (self.HOST, self.streamNumber)))
            if data[72:80] == eightBytesOfRandomDataUsedToDetectConnectionsToSelf:
                shared.broadcastToSendDataQueues((0, 'shutdown', self.HOST))
                shared.printLock.acquire()
                print 'Closing connection to myself: ', self.HOST
                shared.printLock.release()
                return
            shared.broadcastToSendDataQueues((0, 'setRemoteProtocolVersion', (
                self.HOST, self.remoteProtocolVersion)))

            shared.knownNodesLock.acquire()
            shared.knownNodes[self.streamNumber][self.HOST] = (
                self.remoteNodeIncomingPort, int(time.time()))
            output = open(shared.appdata + 'knownnodes.dat', 'wb')
            pickle.dump(shared.knownNodes, output)
            output.close()
            shared.knownNodesLock.release()

            self.sendverack()
            if self.initiatedConnection == False:
                self.sendversion()

    # Sends a version message
    def sendversion(self):
        shared.printLock.acquire()
        print 'Sending version message'
        shared.printLock.release()
        try:
            self.sock.sendall(assembleVersionMessage(
                self.HOST, self.PORT, self.streamNumber))
        except Exception as err:
            # if not 'Bad file descriptor' in err:
            shared.printLock.acquire()
            sys.stderr.write('sock.sendall error: %s\n' % err)
            shared.printLock.release()

    # Sends a verack message
    def sendverack(self):
        shared.printLock.acquire()
        print 'Sending verack'
        shared.printLock.release()
        try:
            self.sock.sendall(
                '\xE9\xBE\xB4\xD9\x76\x65\x72\x61\x63\x6B\x00\x00\x00\x00\x00\x00\x00\x00\x00\x00\xcf\x83\xe1\x35')
        except Exception as err:
            # if not 'Bad file descriptor' in err:
            shared.printLock.acquire()
            sys.stderr.write('sock.sendall error: %s\n' % err)
            shared.printLock.release()
                                                                                                             # cf
                                                                                                             # 83
                                                                                                             # e1
                                                                                                             # 35
        self.verackSent = True
        if self.verackReceived:
            self.connectionFullyEstablished()


# Every connection to a peer has a sendDataThread (and also a
# receiveDataThread).
class sendDataThread(threading.Thread):

    def __init__(self):
        threading.Thread.__init__(self)
        self.mailbox = Queue.Queue()
        shared.sendDataQueues.append(self.mailbox)
        shared.printLock.acquire()
        print 'The length of sendDataQueues at sendDataThread init is:', len(shared.sendDataQueues)
        shared.printLock.release()
        self.data = ''

    def setup(
        self,
        sock,
        HOST,
        PORT,
        streamNumber,
            objectsOfWhichThisRemoteNodeIsAlreadyAware):
        self.sock = sock
        self.HOST = HOST
        self.PORT = PORT
        self.streamNumber = streamNumber
        self.remoteProtocolVersion = - \
            1  # This must be set using setRemoteProtocolVersion command which is sent through the self.mailbox queue.
        self.lastTimeISentData = int(
            time.time())  # If this value increases beyond five minutes ago, we'll send a pong message to keep the connection alive.
        self.objectsOfWhichThisRemoteNodeIsAlreadyAware = objectsOfWhichThisRemoteNodeIsAlreadyAware
        shared.printLock.acquire()
        print 'The streamNumber of this sendDataThread (ID:', str(id(self)) + ') at setup() is', self.streamNumber
        shared.printLock.release()

    def sendVersionMessage(self):
        datatosend = assembleVersionMessage(
            self.HOST, self.PORT, self.streamNumber)  # the IP and port of the remote host, and my streamNumber.

        shared.printLock.acquire()
        print 'Sending version packet: ', repr(datatosend)
        shared.printLock.release()
        try:
            self.sock.sendall(datatosend)
        except Exception as err:
            # if not 'Bad file descriptor' in err:
            shared.printLock.acquire()
            sys.stderr.write('sock.sendall error: %s\n' % err)
            shared.printLock.release()
        self.versionSent = 1

    def run(self):
        while True:
            deststream, command, data = self.mailbox.get()
            # shared.printLock.acquire()
            # print 'sendDataThread, destream:', deststream, ', Command:', command, ', ID:',id(self), ', HOST:', self.HOST
            # shared.printLock.release()

            if deststream == self.streamNumber or deststream == 0:
                if command == 'shutdown':
                    if data == self.HOST or data == 'all':
                        shared.printLock.acquire()
                        print 'sendDataThread (associated with', self.HOST, ') ID:', id(self), 'shutting down now.'
                        shared.printLock.release()
                        try:
                            self.sock.shutdown(socket.SHUT_RDWR)
                            self.sock.close()
                        except:
                            pass
                        shared.sendDataQueues.remove(self.mailbox)
                        shared.printLock.acquire()
                        print 'len of sendDataQueues', len(shared.sendDataQueues)
                        shared.printLock.release()
                        break
                # When you receive an incoming connection, a sendDataThread is
                # created even though you don't yet know what stream number the
                # remote peer is interested in. They will tell you in a version
                # message and if you too are interested in that stream then you
                # will continue on with the connection and will set the
                # streamNumber of this send data thread here:
                elif command == 'setStreamNumber':
                    hostInMessage, specifiedStreamNumber = data
                    if hostInMessage == self.HOST:
                        shared.printLock.acquire()
                        print 'setting the stream number in the sendData thread (ID:', id(self), ') to', specifiedStreamNumber
                        shared.printLock.release()
                        self.streamNumber = specifiedStreamNumber
                elif command == 'setRemoteProtocolVersion':
                    hostInMessage, specifiedRemoteProtocolVersion = data
                    if hostInMessage == self.HOST:
                        shared.printLock.acquire()
                        print 'setting the remote node\'s protocol version in the sendData thread (ID:', id(self), ') to', specifiedRemoteProtocolVersion
                        shared.printLock.release()
                        self.remoteProtocolVersion = specifiedRemoteProtocolVersion
                elif command == 'sendaddr':
                    try:
                        # To prevent some network analysis, 'leak' the data out
                        # to our peer after waiting a random amount of time
                        # unless we have a long list of messages in our queue
                        # to send.
                        random.seed()
                        time.sleep(random.randrange(0, 10))
                        self.sock.sendall(data)
                        self.lastTimeISentData = int(time.time())
                    except:
                        print 'self.sock.sendall failed'
                        try:
                            self.sock.shutdown(socket.SHUT_RDWR)
                            self.sock.close()
                        except:
                            pass
                        shared.sendDataQueues.remove(self.mailbox)
                        print 'sendDataThread thread (ID:', str(id(self)) + ') ending now. Was connected to', self.HOST
                        break
                elif command == 'sendinv':
                    if data not in self.objectsOfWhichThisRemoteNodeIsAlreadyAware:
                        payload = '\x01' + data
                        headerData = '\xe9\xbe\xb4\xd9'  # magic bits, slighly different from Bitcoin's magic bits.
                        headerData += 'inv\x00\x00\x00\x00\x00\x00\x00\x00\x00'
                        headerData += pack('>L', len(payload))
                        headerData += hashlib.sha512(payload).digest()[:4]
                        # To prevent some network analysis, 'leak' the data out
                        # to our peer after waiting a random amount of time
                        random.seed()
                        time.sleep(random.randrange(0, 10))
                        try:
                            self.sock.sendall(headerData + payload)
                            self.lastTimeISentData = int(time.time())
                        except:
                            print 'self.sock.sendall failed'
                            try:
                                self.sock.shutdown(socket.SHUT_RDWR)
                                self.sock.close()
                            except:
                                pass
                            shared.sendDataQueues.remove(self.mailbox)
                            print 'sendDataThread thread (ID:', str(id(self)) + ') ending now. Was connected to', self.HOST
                            break
                elif command == 'pong':
                    if self.lastTimeISentData < (int(time.time()) - 298):
                        # Send out a pong message to keep the connection alive.
                        shared.printLock.acquire()
                        print 'Sending pong to', self.HOST, 'to keep connection alive.'
                        shared.printLock.release()
                        try:
                            self.sock.sendall(
                                '\xE9\xBE\xB4\xD9\x70\x6F\x6E\x67\x00\x00\x00\x00\x00\x00\x00\x00\x00\x00\x00\x00\xcf\x83\xe1\x35')
                            self.lastTimeISentData = int(time.time())
                        except:
                            print 'send pong failed'
                            try:
                                self.sock.shutdown(socket.SHUT_RDWR)
                                self.sock.close()
                            except:
                                pass
                            shared.sendDataQueues.remove(self.mailbox)
                            print 'sendDataThread thread', self, 'ending now. Was connected to', self.HOST
                            break
            else:
                shared.printLock.acquire()
                print 'sendDataThread ID:', id(self), 'ignoring command', command, 'because the thread is not in stream', deststream
                shared.printLock.release()


def isInSqlInventory(hash):
    t = (hash,)
    shared.sqlLock.acquire()
    shared.sqlSubmitQueue.put('''select hash from inventory where hash=?''')
    shared.sqlSubmitQueue.put(t)
    queryreturn = shared.sqlReturnQueue.get()
    shared.sqlLock.release()
    if queryreturn == []:
        return False
    else:
        return True


def convertIntToString(n):
    a = __builtins__.hex(n)
    if a[-1:] == 'L':
        a = a[:-1]
    if (len(a) % 2) == 0:
        return a[2:].decode('hex')
    else:
        return ('0' + a[2:]).decode('hex')


def convertStringToInt(s):
    return int(s.encode('hex'), 16)


# This function expects that pubkey begin with \x04
def calculateBitcoinAddressFromPubkey(pubkey):
    if len(pubkey) != 65:
        print 'Could not calculate Bitcoin address from pubkey because function was passed a pubkey that was', len(pubkey), 'bytes long rather than 65.'
        return "error"
    ripe = hashlib.new('ripemd160')
    sha = hashlib.new('sha256')
    sha.update(pubkey)
    ripe.update(sha.digest())
    ripeWithProdnetPrefix = '\x00' + ripe.digest()

    checksum = hashlib.sha256(hashlib.sha256(
        ripeWithProdnetPrefix).digest()).digest()[:4]
    binaryBitcoinAddress = ripeWithProdnetPrefix + checksum
    numberOfZeroBytesOnBinaryBitcoinAddress = 0
    while binaryBitcoinAddress[0] == '\x00':
        numberOfZeroBytesOnBinaryBitcoinAddress += 1
        binaryBitcoinAddress = binaryBitcoinAddress[1:]
    base58encoded = arithmetic.changebase(binaryBitcoinAddress, 256, 58)
    return "1" * numberOfZeroBytesOnBinaryBitcoinAddress + base58encoded


def calculateTestnetAddressFromPubkey(pubkey):
    if len(pubkey) != 65:
        print 'Could not calculate Bitcoin address from pubkey because function was passed a pubkey that was', len(pubkey), 'bytes long rather than 65.'
        return "error"
    ripe = hashlib.new('ripemd160')
    sha = hashlib.new('sha256')
    sha.update(pubkey)
    ripe.update(sha.digest())
    ripeWithProdnetPrefix = '\x6F' + ripe.digest()

    checksum = hashlib.sha256(hashlib.sha256(
        ripeWithProdnetPrefix).digest()).digest()[:4]
    binaryBitcoinAddress = ripeWithProdnetPrefix + checksum
    numberOfZeroBytesOnBinaryBitcoinAddress = 0
    while binaryBitcoinAddress[0] == '\x00':
        numberOfZeroBytesOnBinaryBitcoinAddress += 1
        binaryBitcoinAddress = binaryBitcoinAddress[1:]
    base58encoded = arithmetic.changebase(binaryBitcoinAddress, 256, 58)
    return "1" * numberOfZeroBytesOnBinaryBitcoinAddress + base58encoded


def signal_handler(signal, frame):
    if shared.safeConfigGetBoolean('bitmessagesettings', 'daemon'):
        shared.doCleanShutdown()
        sys.exit(0)
    else:
        print 'Unfortunately you cannot use Ctrl+C when running the UI because the UI captures the signal.'


def connectToStream(streamNumber):
    selfInitiatedConnections[streamNumber] = {}
    if sys.platform[0:3] == 'win':
        maximumNumberOfHalfOpenConnections = 9
    else:
        maximumNumberOfHalfOpenConnections = 32
    for i in range(maximumNumberOfHalfOpenConnections):
        a = outgoingSynSender()
        a.setup(streamNumber)
        a.start()

# Does an EC point multiplication; turns a private key into a public key.


def pointMult(secret):
    # ctx = OpenSSL.BN_CTX_new() #This value proved to cause Seg Faults on
    # Linux. It turns out that it really didn't speed up EC_POINT_mul anyway.
    k = OpenSSL.EC_KEY_new_by_curve_name(OpenSSL.get_curve('secp256k1'))
    priv_key = OpenSSL.BN_bin2bn(secret, 32, 0)
    group = OpenSSL.EC_KEY_get0_group(k)
    pub_key = OpenSSL.EC_POINT_new(group)

    OpenSSL.EC_POINT_mul(group, pub_key, priv_key, None, None, None)
    OpenSSL.EC_KEY_set_private_key(k, priv_key)
    OpenSSL.EC_KEY_set_public_key(k, pub_key)
    # print 'priv_key',priv_key
    # print 'pub_key',pub_key

    size = OpenSSL.i2o_ECPublicKey(k, 0)
    mb = ctypes.create_string_buffer(size)
    OpenSSL.i2o_ECPublicKey(k, ctypes.byref(ctypes.pointer(mb)))
    # print 'mb.raw', mb.raw.encode('hex'), 'length:', len(mb.raw)
    # print 'mb.raw', mb.raw, 'length:', len(mb.raw)

    OpenSSL.EC_POINT_free(pub_key)
    # OpenSSL.BN_CTX_free(ctx)
    OpenSSL.BN_free(priv_key)
    OpenSSL.EC_KEY_free(k)
    return mb.raw


def assembleVersionMessage(remoteHost, remotePort, myStreamNumber):
    shared.softwareVersion
    payload = ''
    payload += pack('>L', 2)  # protocol version.
    payload += pack('>q', 1)  # bitflags of the services I offer.
    payload += pack('>q', int(time.time()))

    payload += pack(
        '>q', 1)  # boolservices of remote connection. How can I even know this for sure? This is probably ignored by the remote host.
    payload += '\x00\x00\x00\x00\x00\x00\x00\x00\x00\x00\xFF\xFF' + \
        socket.inet_aton(remoteHost)
    payload += pack('>H', remotePort)  # remote IPv6 and port

    payload += pack('>q', 1)  # bitflags of the services I offer.
    payload += '\x00\x00\x00\x00\x00\x00\x00\x00\x00\x00\xFF\xFF' + pack(
        '>L', 2130706433)  # = 127.0.0.1. This will be ignored by the remote host. The actual remote connected IP will be used.
    payload += pack('>H', shared.config.getint(
        'bitmessagesettings', 'port'))  # my external IPv6 and port

    random.seed()
    payload += eightBytesOfRandomDataUsedToDetectConnectionsToSelf
    userAgent = '/PyBitmessage:' + shared.softwareVersion + \
        '/'  # Length of userAgent must be less than 253.
    payload += pack('>B', len(
        userAgent))  # user agent string length. If the user agent is more than 252 bytes long, this code isn't going to work.
    payload += userAgent
    payload += encodeVarint(
        1)  # The number of streams about which I care. PyBitmessage currently only supports 1 per connection.
    payload += encodeVarint(myStreamNumber)

    datatosend = '\xe9\xbe\xb4\xd9'  # magic bits, slighly different from Bitcoin's magic bits.
    datatosend = datatosend + 'version\x00\x00\x00\x00\x00'  # version command
    datatosend = datatosend + pack('>L', len(payload))  # payload length
    datatosend = datatosend + hashlib.sha512(payload).digest()[0:4]
    return datatosend + payload


def isHostInPrivateIPRange(host):
    if host[:3] == '10.':
        return True
    if host[:4] == '172.':
        if host[6] == '.':
            if int(host[4:6]) >= 16 and int(host[4:6]) <= 31:
                return True
    if host[:8] == '192.168.':
        return True
    return False

# This thread exists because SQLITE3 is so un-threadsafe that we must
# submit queries to it and it puts results back in a different queue. They
# won't let us just use locks.


class sqlThread(threading.Thread):

    def __init__(self):
        threading.Thread.__init__(self)

    def run(self):
        self.conn = sqlite3.connect(shared.appdata + 'messages.dat')
        self.conn.text_factory = str
        self.cur = self.conn.cursor()
        try:
            self.cur.execute(
                '''CREATE TABLE inbox (msgid blob, toaddress text, fromaddress text, subject text, received text, message text, folder text, encodingtype int, read bool, UNIQUE(msgid) ON CONFLICT REPLACE)''' )
            self.cur.execute(
                '''CREATE TABLE sent (msgid blob, toaddress text, toripe blob, fromaddress text, subject text, message text, ackdata blob, lastactiontime integer, status text, pubkeyretrynumber integer, msgretrynumber integer, folder text, encodingtype int)''' )
            self.cur.execute(
                '''CREATE TABLE subscriptions (label text, address text, enabled bool)''' )
            self.cur.execute(
                '''CREATE TABLE addressbook (label text, address text)''' )
            self.cur.execute(
                '''CREATE TABLE blacklist (label text, address text, enabled bool)''' )
            self.cur.execute(
                '''CREATE TABLE whitelist (label text, address text, enabled bool)''' )
            # Explanation of what is in the pubkeys table:
            #   The hash is the RIPEMD160 hash that is encoded in the Bitmessage address.
            #   transmitdata is literally the data that was included in the Bitmessage pubkey message when it arrived, except for the 24 byte protocol header- ie, it starts with the POW nonce.
            #   time is the time that the pubkey was broadcast on the network same as with every other type of Bitmessage object.
            # usedpersonally is set to "yes" if we have used the key
            # personally. This keeps us from deleting it because we may want to
            # reply to a message in the future. This field is not a bool
            # because we may need more flexability in the future and it doesn't
            # take up much more space anyway.
            self.cur.execute(
                '''CREATE TABLE pubkeys (hash blob, transmitdata blob, time int, usedpersonally text, UNIQUE(hash) ON CONFLICT REPLACE)''' )
            self.cur.execute(
                '''CREATE TABLE inventory (hash blob, objecttype text, streamnumber int, payload blob, receivedtime integer, UNIQUE(hash) ON CONFLICT REPLACE)''' )
            self.cur.execute(
                '''CREATE TABLE knownnodes (timelastseen int, stream int, services blob, host blob, port blob, UNIQUE(host, stream, port) ON CONFLICT REPLACE)''' )
                             # This table isn't used in the program yet but I
                             # have a feeling that we'll need it.
            self.cur.execute(
                '''INSERT INTO subscriptions VALUES('Bitmessage new releases/announcements','BM-GtovgYdgs7qXPkoYaRgrLFuFKz1SFpsw',1)''')
            self.cur.execute(
                '''CREATE TABLE settings (key blob, value blob, UNIQUE(key) ON CONFLICT REPLACE)''' )
            self.cur.execute( '''INSERT INTO settings VALUES('version','1')''')
            self.cur.execute( '''INSERT INTO settings VALUES('lastvacuumtime',?)''', (
                int(time.time()),))
            self.conn.commit()
            print 'Created messages database file'
        except Exception as err:
            if str(err) == 'table inbox already exists':
                shared.printLock.acquire()
                print 'Database file already exists.'
                shared.printLock.release()
            else:
                sys.stderr.write(
                    'ERROR trying to create database file (message.dat). Error message: %s\n' % str(err))
                os._exit(0)

        # People running earlier versions of PyBitmessage do not have the
        # usedpersonally field in their pubkeys table. Let's add it.
        if shared.config.getint('bitmessagesettings', 'settingsversion') == 2:
            item = '''ALTER TABLE pubkeys ADD usedpersonally text DEFAULT 'no' '''
            parameters = ''
            self.cur.execute(item, parameters)
            self.conn.commit()

            shared.config.set('bitmessagesettings', 'settingsversion', '3')
            with open(shared.appdata + 'keys.dat', 'wb') as configfile:
                shared.config.write(configfile)

        # People running earlier versions of PyBitmessage do not have the
        # encodingtype field in their inbox and sent tables or the read field
        # in the inbox table. Let's add them.
        if shared.config.getint('bitmessagesettings', 'settingsversion') == 3:
            item = '''ALTER TABLE inbox ADD encodingtype int DEFAULT '2' '''
            parameters = ''
            self.cur.execute(item, parameters)

            item = '''ALTER TABLE inbox ADD read bool DEFAULT '1' '''
            parameters = ''
            self.cur.execute(item, parameters)

            item = '''ALTER TABLE sent ADD encodingtype int DEFAULT '2' '''
            parameters = ''
            self.cur.execute(item, parameters)
            self.conn.commit()

            shared.config.set('bitmessagesettings', 'settingsversion', '4')
            with open(shared.appdata + 'keys.dat', 'wb') as configfile:
                shared.config.write(configfile)

        if shared.config.getint('bitmessagesettings', 'settingsversion') == 4:
            shared.config.set('bitmessagesettings', 'defaultnoncetrialsperbyte', str(
                shared.networkDefaultProofOfWorkNonceTrialsPerByte))
            shared.config.set('bitmessagesettings', 'defaultpayloadlengthextrabytes', str(
                shared.networkDefaultPayloadLengthExtraBytes))
            shared.config.set('bitmessagesettings', 'settingsversion', '5')

        if shared.config.getint('bitmessagesettings', 'settingsversion') == 5:
            shared.config.set(
                'bitmessagesettings', 'maxacceptablenoncetrialsperbyte', '0')
            shared.config.set(
                'bitmessagesettings', 'maxacceptablepayloadlengthextrabytes', '0')
            shared.config.set('bitmessagesettings', 'settingsversion', '6')
            with open(shared.appdata + 'keys.dat', 'wb') as configfile:
                shared.config.write(configfile)

        # From now on, let us keep a 'version' embedded in the messages.dat
        # file so that when we make changes to the database, the database
        # version we are on can stay embedded in the messages.dat file. Let us
        # check to see if the settings table exists yet.
        item = '''SELECT name FROM sqlite_master WHERE type='table' AND name='settings';'''
        parameters = ''
        self.cur.execute(item, parameters)
        if self.cur.fetchall() == []:
            # The settings table doesn't exist. We need to make it.
            print 'In messages.dat database, creating new \'settings\' table.'
            self.cur.execute(
                '''CREATE TABLE settings (key text, value blob, UNIQUE(key) ON CONFLICT REPLACE)''' )
            self.cur.execute( '''INSERT INTO settings VALUES('version','1')''')
            self.cur.execute( '''INSERT INTO settings VALUES('lastvacuumtime',?)''', (
                int(time.time()),))
            print 'In messages.dat database, removing an obsolete field from the pubkeys table.'
            self.cur.execute(
                '''CREATE TEMPORARY TABLE pubkeys_backup(hash blob, transmitdata blob, time int, usedpersonally text, UNIQUE(hash) ON CONFLICT REPLACE);''')
            self.cur.execute(
                '''INSERT INTO pubkeys_backup SELECT hash, transmitdata, time, usedpersonally FROM pubkeys;''')
            self.cur.execute( '''DROP TABLE pubkeys''')
            self.cur.execute(
                '''CREATE TABLE pubkeys (hash blob, transmitdata blob, time int, usedpersonally text, UNIQUE(hash) ON CONFLICT REPLACE)''' )
            self.cur.execute(
                '''INSERT INTO pubkeys SELECT hash, transmitdata, time, usedpersonally FROM pubkeys_backup;''')
            self.cur.execute( '''DROP TABLE pubkeys_backup;''')
            print 'Deleting all pubkeys from inventory. They will be redownloaded and then saved with the correct times.'
            self.cur.execute(
                '''delete from inventory where objecttype = 'pubkey';''')
            print 'replacing Bitmessage announcements mailing list with a new one.'
            self.cur.execute(
                '''delete from subscriptions where address='BM-BbkPSZbzPwpVcYZpU4yHwf9ZPEapN5Zx' ''')
            self.cur.execute(
                '''INSERT INTO subscriptions VALUES('Bitmessage new releases/announcements','BM-GtovgYdgs7qXPkoYaRgrLFuFKz1SFpsw',1)''')
            print 'Commiting.'
            self.conn.commit()
            print 'Vacuuming message.dat. You might notice that the file size gets much smaller.'
            self.cur.execute( ''' VACUUM ''')

        # After code refactoring, the possible status values for sent messages
        # as changed.
        self.cur.execute(
            '''update sent set status='doingmsgpow' where status='doingpow'  ''')
        self.cur.execute(
            '''update sent set status='msgsent' where status='sentmessage'  ''')
        self.cur.execute(
            '''update sent set status='doingpubkeypow' where status='findingpubkey'  ''')
        self.cur.execute(
            '''update sent set status='broadcastqueued' where status='broadcastpending'  ''')
        self.conn.commit()

        try:
            testpayload = '\x00\x00'
            t = ('1234', testpayload, '12345678', 'no')
            self.cur.execute( '''INSERT INTO pubkeys VALUES(?,?,?,?)''', t)
            self.conn.commit()
            self.cur.execute(
                '''SELECT transmitdata FROM pubkeys WHERE hash='1234' ''')
            queryreturn = self.cur.fetchall()
            for row in queryreturn:
                transmitdata, = row
            self.cur.execute('''DELETE FROM pubkeys WHERE hash='1234' ''')
            self.conn.commit()
            if transmitdata == '':
                sys.stderr.write('Problem: The version of SQLite you have cannot store Null values. Please download and install the latest revision of your version of Python (for example, the latest Python 2.7 revision) and try again.\n')
                sys.stderr.write('PyBitmessage will now exit very abruptly. You may now see threading errors related to this abrupt exit but the problem you need to solve is related to SQLite.\n\n')
                os._exit(0)
        except Exception as err:
            print err

        # Let us check to see the last time we vaccumed the messages.dat file.
        # If it has been more than a month let's do it now.
        item = '''SELECT value FROM settings WHERE key='lastvacuumtime';'''
        parameters = ''
        self.cur.execute(item, parameters)
        queryreturn = self.cur.fetchall()
        for row in queryreturn:
            value, = row
            if int(value) < int(time.time()) - 2592000:
                print 'It has been a long time since the messages.dat file has been vacuumed. Vacuuming now...'
                self.cur.execute( ''' VACUUM ''')
                item = '''update settings set value=? WHERE key='lastvacuumtime';'''
                parameters = (int(time.time()),)
                self.cur.execute(item, parameters)

        while True:
            item = shared.sqlSubmitQueue.get()
            if item == 'commit':
                self.conn.commit()
            elif item == 'exit':
                self.conn.close()
                shared.printLock.acquire()
                print 'sqlThread exiting gracefully.'
                shared.printLock.release()
                return
            elif item == 'movemessagstoprog':
                shared.printLock.acquire()
                print 'the sqlThread is moving the messages.dat file to the local program directory.'
                shared.printLock.release()
                self.conn.commit()
                self.conn.close()
                shutil.move(
                    shared.lookupAppdataFolder() + 'messages.dat', 'messages.dat')
                self.conn = sqlite3.connect('messages.dat')
                self.conn.text_factory = str
                self.cur = self.conn.cursor()
            elif item == 'movemessagstoappdata':
                shared.printLock.acquire()
                print 'the sqlThread is moving the messages.dat file to the Appdata folder.'
                shared.printLock.release()
                self.conn.commit()
                self.conn.close()
                shutil.move(
                    'messages.dat', shared.lookupAppdataFolder() + 'messages.dat')
                self.conn = sqlite3.connect(shared.appdata + 'messages.dat')
                self.conn.text_factory = str
                self.cur = self.conn.cursor()
            elif item == 'deleteandvacuume':
                self.cur.execute('''delete from inbox where folder='trash' ''')
                self.cur.execute('''delete from sent where folder='trash' ''')
                self.conn.commit()
                self.cur.execute( ''' VACUUM ''')
            else:
                parameters = shared.sqlSubmitQueue.get()
                # print 'item', item
                # print 'parameters', parameters
                try:
                    self.cur.execute(item, parameters)
                except Exception as err:
                    shared.printLock.acquire()
                    sys.stderr.write('\nMajor error occurred when trying to execute a SQL statement within the sqlThread. Please tell Atheros about this error message or post it in the forum! Error occurred while trying to execute statement: "' + str(
                        item) + '"  Here are the parameters; you might want to censor this data with asterisks (***) as it can contain private information: ' + str(repr(parameters)) + '\nHere is the actual error message thrown by the sqlThread: ' + str(err) + '\n')
                    sys.stderr.write('This program shall now abruptly exit!\n')
                    shared.printLock.release()
                    os._exit(0)

                shared.sqlReturnQueue.put(self.cur.fetchall())
                # shared.sqlSubmitQueue.task_done()


'''The singleCleaner class is a timer-driven thread that cleans data structures to free memory, resends messages when a remote node doesn't respond, and sends pong messages to keep connections alive if the network isn't busy.
It cleans these data structures in memory:
    inventory (moves data to the on-disk sql database)

It cleans these tables on the disk:
    inventory (clears data more than 2 days and 12 hours old)
    pubkeys (clears pubkeys older than 4 weeks old which we have not used personally)

It resends messages when there has been no response:
    resends getpubkey messages in 4 days (then 8 days, then 16 days, etc...)
    resends msg messages in 4 days (then 8 days, then 16 days, etc...)

'''


class singleCleaner(threading.Thread):

    def __init__(self):
        threading.Thread.__init__(self)

    def run(self):
        timeWeLastClearedInventoryAndPubkeysTables = 0

        while True:
            shared.sqlLock.acquire()
            shared.UISignalQueue.put((
                'updateStatusBar', 'Doing housekeeping (Flushing inventory in memory to disk...)'))
            for hash, storedValue in shared.inventory.items():
                objectType, streamNumber, payload, receivedTime = storedValue
                if int(time.time()) - 3600 > receivedTime:
                    t = (hash, objectType, streamNumber, payload, receivedTime)
                    shared.sqlSubmitQueue.put(
                        '''INSERT INTO inventory VALUES (?,?,?,?,?)''')
                    shared.sqlSubmitQueue.put(t)
                    shared.sqlReturnQueue.get()
                    del shared.inventory[hash]
            shared.sqlSubmitQueue.put('commit')
            shared.UISignalQueue.put(('updateStatusBar', ''))
            shared.sqlLock.release()
            shared.broadcastToSendDataQueues((
                0, 'pong', 'no data'))  # commands the sendData threads to send out a pong message if they haven't sent anything else in the last five minutes. The socket timeout-time is 10 minutes.
            # If we are running as a daemon then we are going to fill up the UI
            # queue which will never be handled by a UI. We should clear it to
            # save memory.
            if shared.safeConfigGetBoolean('bitmessagesettings', 'daemon'):
                shared.UISignalQueue.queue.clear()
            if timeWeLastClearedInventoryAndPubkeysTables < int(time.time()) - 7380:
                timeWeLastClearedInventoryAndPubkeysTables = int(time.time())
                # inventory (moves data from the inventory data structure to
                # the on-disk sql database)
                shared.sqlLock.acquire()
                # inventory (clears pubkeys after 28 days and everything else
                # after 2 days and 12 hours)
                t = (int(time.time()) - lengthOfTimeToLeaveObjectsInInventory, int(
                    time.time()) - lengthOfTimeToHoldOnToAllPubkeys)
                shared.sqlSubmitQueue.put(
                    '''DELETE FROM inventory WHERE (receivedtime<? AND objecttype<>'pubkey') OR (receivedtime<?  AND objecttype='pubkey') ''')
                shared.sqlSubmitQueue.put(t)
                shared.sqlReturnQueue.get()

                # pubkeys
                t = (int(time.time()) - lengthOfTimeToHoldOnToAllPubkeys,)
                shared.sqlSubmitQueue.put(
                    '''DELETE FROM pubkeys WHERE time<? AND usedpersonally='no' ''')
                shared.sqlSubmitQueue.put(t)
                shared.sqlReturnQueue.get()
                shared.sqlSubmitQueue.put('commit')

                t = ()
                shared.sqlSubmitQueue.put(
                    '''select toaddress, toripe, fromaddress, subject, message, ackdata, lastactiontime, status, pubkeyretrynumber, msgretrynumber FROM sent WHERE ((status='awaitingpubkey' OR status='msgsent') AND folder='sent') ''')  # If the message's folder='trash' then we'll ignore it.
                shared.sqlSubmitQueue.put(t)
                queryreturn = shared.sqlReturnQueue.get()
                for row in queryreturn:
                    if len(row) < 5:
                        shared.printLock.acquire()
                        sys.stderr.write(
                            'Something went wrong in the singleCleaner thread: a query did not return the requested fields. ' + repr(row))
                        time.sleep(3)
                        shared.printLock.release()
                        break
                    toaddress, toripe, fromaddress, subject, message, ackdata, lastactiontime, status, pubkeyretrynumber, msgretrynumber = row
                    if status == 'awaitingpubkey':
                        if int(time.time()) - lastactiontime > (maximumAgeOfAnObjectThatIAmWillingToAccept * (2 ** (pubkeyretrynumber))):
                            print 'It has been a long time and we haven\'t heard a response to our getpubkey request. Sending again.'
                            try:
                                del neededPubkeys[
                                    toripe]  # We need to take this entry out of the neededPubkeys structure because the shared.workerQueue checks to see whether the entry is already present and will not do the POW and send the message because it assumes that it has already done it recently.
                            except:
                                pass

                            shared.UISignalQueue.put((
                                'updateStatusBar', 'Doing work necessary to again attempt to request a public key...'))
                            t = (int(
                                time.time()), pubkeyretrynumber + 1, toripe)
                            shared.sqlSubmitQueue.put(
                                '''UPDATE sent SET lastactiontime=?, pubkeyretrynumber=?, status='msgqueued' WHERE toripe=?''')
                            shared.sqlSubmitQueue.put(t)
                            shared.sqlReturnQueue.get()
                            shared.sqlSubmitQueue.put('commit')
                            shared.workerQueue.put(('sendmessage', ''))
                    else:  # status == msgsent
                        if int(time.time()) - lastactiontime > (maximumAgeOfAnObjectThatIAmWillingToAccept * (2 ** (msgretrynumber))):
                            print 'It has been a long time and we haven\'t heard an acknowledgement to our msg. Sending again.'
                            t = (int(
                                time.time()), msgretrynumber + 1, 'msgqueued', ackdata)
                            shared.sqlSubmitQueue.put(
                                '''UPDATE sent SET lastactiontime=?, msgretrynumber=?, status=? WHERE ackdata=?''')
                            shared.sqlSubmitQueue.put(t)
                            shared.sqlReturnQueue.get()
                            shared.sqlSubmitQueue.put('commit')
                            shared.workerQueue.put(('sendmessage', ''))
                            shared.UISignalQueue.put((
                                'updateStatusBar', 'Doing work necessary to again attempt to deliver a message...'))
                shared.sqlSubmitQueue.put('commit')
                shared.sqlLock.release()
            time.sleep(300)

# This thread, of which there is only one, does the heavy lifting:
# calculating POWs.


class singleWorker(threading.Thread):

    def __init__(self):
        # QThread.__init__(self, parent)
        threading.Thread.__init__(self)

    def run(self):
        shared.sqlLock.acquire()
        shared.sqlSubmitQueue.put(
            '''SELECT toripe FROM sent WHERE ((status='awaitingpubkey' OR status='doingpubkeypow') AND folder='sent')''')
        shared.sqlSubmitQueue.put('')
        queryreturn = shared.sqlReturnQueue.get()
        shared.sqlLock.release()
        for row in queryreturn:
            toripe, = row
            neededPubkeys[toripe] = 0

        # Initialize the ackdataForWhichImWatching data structure using data
        # from the sql database.
        shared.sqlLock.acquire()
        shared.sqlSubmitQueue.put(
            '''SELECT ackdata FROM sent where (status='msgsent' OR status='doingmsgpow')''')
        shared.sqlSubmitQueue.put('')
        queryreturn = shared.sqlReturnQueue.get()
        shared.sqlLock.release()
        for row in queryreturn:
            ackdata, = row
            print 'Watching for ackdata', ackdata.encode('hex')
            ackdataForWhichImWatching[ackdata] = 0

        shared.sqlLock.acquire()
        shared.sqlSubmitQueue.put(
            '''SELECT DISTINCT toaddress FROM sent WHERE (status='doingpubkeypow' AND folder='sent')''')
        shared.sqlSubmitQueue.put('')
        queryreturn = shared.sqlReturnQueue.get()
        shared.sqlLock.release()
        for row in queryreturn:
            toaddress, = row
            self.requestPubKey(toaddress)

        time.sleep(
            10)  # give some time for the GUI to start before we start on existing POW tasks.

        self.sendMsg()
                     # just in case there are any pending tasks for msg
                     # messages that have yet to be sent.
        self.sendBroadcast()
                           # just in case there are any tasks for Broadcasts
                           # that have yet to be sent.

        while True:
            command, data = shared.workerQueue.get()
            if command == 'sendmessage':
                self.sendMsg()
            elif command == 'sendbroadcast':
                self.sendBroadcast()
            elif command == 'doPOWForMyV2Pubkey':
                self.doPOWForMyV2Pubkey(data)
            elif command == 'doPOWForMyV3Pubkey':
                self.doPOWForMyV3Pubkey(data)
                """elif command == 'newpubkey':
                    toAddressVersion,toStreamNumber,toRipe = data
                    if toRipe in neededPubkeys:
                        print 'We have been awaiting the arrival of this pubkey.'
                        del neededPubkeys[toRipe]
                        t = (toRipe,)
                        shared.sqlLock.acquire()
                        shared.sqlSubmitQueue.put('''UPDATE sent SET status='doingmsgpow' WHERE toripe=? AND status='awaitingpubkey' and folder='sent' ''')
                        shared.sqlSubmitQueue.put(t)
                        shared.sqlReturnQueue.get()
                        shared.sqlSubmitQueue.put('commit')
                        shared.sqlLock.release()
                        self.sendMsg()
                    else:
                        shared.printLock.acquire()
                        print 'We don\'t need this pub key. We didn\'t ask for it. Pubkey hash:', toRipe.encode('hex')
                        shared.printLock.release()"""
            else:
                shared.printLock.acquire()
                sys.stderr.write(
                    'Probable programming error: The command sent to the workerThread is weird. It is: %s\n' % command)
                shared.printLock.release()
            shared.workerQueue.task_done()

    def doPOWForMyV2Pubkey(self, hash):  # This function also broadcasts out the pubkey message once it is done with the POW
        # Look up my stream number based on my address hash
        """configSections = shared.config.sections()
        for addressInKeysFile in configSections:
            if addressInKeysFile <> 'bitmessagesettings':
                status,addressVersionNumber,streamNumber,hashFromThisParticularAddress = decodeAddress(addressInKeysFile)
                if hash == hashFromThisParticularAddress:
                    myAddress = addressInKeysFile
                    break"""
        myAddress = shared.myAddressesByHash[hash]
        status, addressVersionNumber, streamNumber, hash = decodeAddress(
            myAddress)
        embeddedTime = int(time.time() + random.randrange(
            -300, 300))  # the current time plus or minus five minutes
        payload = pack('>I', (embeddedTime))
        payload += encodeVarint(addressVersionNumber)  # Address version number
        payload += encodeVarint(streamNumber)
        payload += '\x00\x00\x00\x01'  # bitfield of features supported by me (see the wiki).

        try:
            privSigningKeyBase58 = shared.config.get(
                myAddress, 'privsigningkey')
            privEncryptionKeyBase58 = shared.config.get(
                myAddress, 'privencryptionkey')
        except Exception as err:
            shared.printLock.acquire()
            sys.stderr.write(
                'Error within doPOWForMyV2Pubkey. Could not read the keys from the keys.dat file for a requested address. %s\n' % err)
            shared.printLock.release()
            return

        privSigningKeyHex = shared.decodeWalletImportFormat(
            privSigningKeyBase58).encode('hex')
        privEncryptionKeyHex = shared.decodeWalletImportFormat(
            privEncryptionKeyBase58).encode('hex')
        pubSigningKey = highlevelcrypto.privToPub(
            privSigningKeyHex).decode('hex')
        pubEncryptionKey = highlevelcrypto.privToPub(
            privEncryptionKeyHex).decode('hex')

        payload += pubSigningKey[1:]
        payload += pubEncryptionKey[1:]

        # Do the POW for this pubkey message
        target = 2 ** 64 / ((len(payload) + shared.networkDefaultPayloadLengthExtraBytes +
                             8) * shared.networkDefaultProofOfWorkNonceTrialsPerByte)
        print '(For pubkey message) Doing proof of work...'
        initialHash = hashlib.sha512(payload).digest()
        trialValue, nonce = proofofwork.run(target, initialHash)
        print '(For pubkey message) Found proof of work', trialValue, 'Nonce:', nonce
        payload = pack('>Q', nonce) + payload
        """t = (hash,payload,embeddedTime,'no')
        shared.sqlLock.acquire()
        shared.sqlSubmitQueue.put('''INSERT INTO pubkeys VALUES (?,?,?,?)''')
        shared.sqlSubmitQueue.put(t)
        queryreturn = shared.sqlReturnQueue.get()
        shared.sqlSubmitQueue.put('commit')
        shared.sqlLock.release()"""

        inventoryHash = calculateInventoryHash(payload)
        objectType = 'pubkey'
        shared.inventory[inventoryHash] = (
            objectType, streamNumber, payload, embeddedTime)

        shared.printLock.acquire()
        print 'broadcasting inv with hash:', inventoryHash.encode('hex')
        shared.printLock.release()
        shared.broadcastToSendDataQueues((
            streamNumber, 'sendinv', inventoryHash))
        shared.UISignalQueue.put(('updateStatusBar', ''))
        shared.config.set(
            myAddress, 'lastpubkeysendtime', str(int(time.time())))
        with open(shared.appdata + 'keys.dat', 'wb') as configfile:
            shared.config.write(configfile)

    def doPOWForMyV3Pubkey(self, hash):  # This function also broadcasts out the pubkey message once it is done with the POW
        myAddress = shared.myAddressesByHash[hash]
        status, addressVersionNumber, streamNumber, hash = decodeAddress(
            myAddress)
        embeddedTime = int(time.time() + random.randrange(
            -300, 300))  # the current time plus or minus five minutes
        payload = pack('>I', (embeddedTime))
        payload += encodeVarint(addressVersionNumber)  # Address version number
        payload += encodeVarint(streamNumber)
        payload += '\x00\x00\x00\x01'  # bitfield of features supported by me (see the wiki).

        try:
            privSigningKeyBase58 = shared.config.get(
                myAddress, 'privsigningkey')
            privEncryptionKeyBase58 = shared.config.get(
                myAddress, 'privencryptionkey')
        except Exception as err:
            shared.printLock.acquire()
            sys.stderr.write(
                'Error within doPOWForMyV3Pubkey. Could not read the keys from the keys.dat file for a requested address. %s\n' % err)
            shared.printLock.release()
            return

        privSigningKeyHex = shared.decodeWalletImportFormat(
            privSigningKeyBase58).encode('hex')
        privEncryptionKeyHex = shared.decodeWalletImportFormat(
            privEncryptionKeyBase58).encode('hex')
        pubSigningKey = highlevelcrypto.privToPub(
            privSigningKeyHex).decode('hex')
        pubEncryptionKey = highlevelcrypto.privToPub(
            privEncryptionKeyHex).decode('hex')

        payload += pubSigningKey[1:]
        payload += pubEncryptionKey[1:]

        payload += encodeVarint(shared.config.getint(
            myAddress, 'noncetrialsperbyte'))
        payload += encodeVarint(shared.config.getint(
            myAddress, 'payloadlengthextrabytes'))
        signature = highlevelcrypto.sign(payload, privSigningKeyHex)
        payload += encodeVarint(len(signature))
        payload += signature

        # Do the POW for this pubkey message
        target = 2 ** 64 / ((len(payload) + shared.networkDefaultPayloadLengthExtraBytes +
                             8) * shared.networkDefaultProofOfWorkNonceTrialsPerByte)
        print '(For pubkey message) Doing proof of work...'
        initialHash = hashlib.sha512(payload).digest()
        trialValue, nonce = proofofwork.run(target, initialHash)
        print '(For pubkey message) Found proof of work', trialValue, 'Nonce:', nonce

        payload = pack('>Q', nonce) + payload
        """t = (hash,payload,embeddedTime,'no')
        shared.sqlLock.acquire()
        shared.sqlSubmitQueue.put('''INSERT INTO pubkeys VALUES (?,?,?,?)''')
        shared.sqlSubmitQueue.put(t)
        queryreturn = shared.sqlReturnQueue.get()
        shared.sqlSubmitQueue.put('commit')
        shared.sqlLock.release()"""

        inventoryHash = calculateInventoryHash(payload)
        objectType = 'pubkey'
        shared.inventory[inventoryHash] = (
            objectType, streamNumber, payload, embeddedTime)

        shared.printLock.acquire()
        print 'broadcasting inv with hash:', inventoryHash.encode('hex')
        shared.printLock.release()
        shared.broadcastToSendDataQueues((
            streamNumber, 'sendinv', inventoryHash))
        shared.UISignalQueue.put(('updateStatusBar', ''))
        shared.config.set(
            myAddress, 'lastpubkeysendtime', str(int(time.time())))
        with open(shared.appdata + 'keys.dat', 'wb') as configfile:
            shared.config.write(configfile)

    def sendBroadcast(self):
        shared.sqlLock.acquire()
        t = ('broadcastqueued',)
        shared.sqlSubmitQueue.put(
            '''SELECT fromaddress, subject, message, ackdata FROM sent WHERE status=? and folder='sent' ''')
        shared.sqlSubmitQueue.put(t)
        queryreturn = shared.sqlReturnQueue.get()
        shared.sqlLock.release()
        for row in queryreturn:
            fromaddress, subject, body, ackdata = row
            status, addressVersionNumber, streamNumber, ripe = decodeAddress(
                fromaddress)
            if addressVersionNumber == 2 and int(time.time()) < encryptedBroadcastSwitchoverTime:
                # We need to convert our private keys to public keys in order
                # to include them.
                try:
                    privSigningKeyBase58 = shared.config.get(
                        fromaddress, 'privsigningkey')
                    privEncryptionKeyBase58 = shared.config.get(
                        fromaddress, 'privencryptionkey')
                except:
                    shared.UISignalQueue.put(('updateSentItemStatusByAckdata', (
                        ackdata, _translate("MainWindow", "Error! Could not find sender address (your address) in the keys.dat file."))))
                    continue

                privSigningKeyHex = shared.decodeWalletImportFormat(
                    privSigningKeyBase58).encode('hex')
                privEncryptionKeyHex = shared.decodeWalletImportFormat(
                    privEncryptionKeyBase58).encode('hex')

                pubSigningKey = highlevelcrypto.privToPub(privSigningKeyHex).decode(
                    'hex')  # At this time these pubkeys are 65 bytes long because they include the encoding byte which we won't be sending in the broadcast message.
                pubEncryptionKey = highlevelcrypto.privToPub(
                    privEncryptionKeyHex).decode('hex')

                payload = pack('>Q', (int(time.time()) + random.randrange(
                    -300, 300)))  # the current time plus or minus five minutes
                payload += encodeVarint(1)  # broadcast version
                payload += encodeVarint(addressVersionNumber)
                payload += encodeVarint(streamNumber)
                payload += '\x00\x00\x00\x01'  # behavior bitfield
                payload += pubSigningKey[1:]
                payload += pubEncryptionKey[1:]
                payload += ripe
                payload += '\x02'  # message encoding type
                payload += encodeVarint(len(
                    'Subject:' + subject + '\n' + 'Body:' + body))  # Type 2 is simple UTF-8 message encoding.
                payload += 'Subject:' + subject + '\n' + 'Body:' + body

                signature = highlevelcrypto.sign(payload, privSigningKeyHex)
                payload += encodeVarint(len(signature))
                payload += signature

                target = 2 ** 64 / ((len(
                    payload) + shared.networkDefaultPayloadLengthExtraBytes + 8) * shared.networkDefaultProofOfWorkNonceTrialsPerByte)
                print '(For broadcast message) Doing proof of work...'
                shared.UISignalQueue.put(('updateSentItemStatusByAckdata', (
                    ackdata, _translate("MainWindow", "Doing work necessary to send broadcast..."))))
                initialHash = hashlib.sha512(payload).digest()
                trialValue, nonce = proofofwork.run(target, initialHash)
                print '(For broadcast message) Found proof of work', trialValue, 'Nonce:', nonce

                payload = pack('>Q', nonce) + payload

                inventoryHash = calculateInventoryHash(payload)
                objectType = 'broadcast'
                shared.inventory[inventoryHash] = (
                    objectType, streamNumber, payload, int(time.time()))
                print 'Broadcasting inv for my broadcast (within sendBroadcast function):', inventoryHash.encode('hex')
                shared.broadcastToSendDataQueues((
                    streamNumber, 'sendinv', inventoryHash))

                shared.UISignalQueue.put(('updateSentItemStatusByAckdata', (ackdata, _translate("MainWindow", "Broadcast sent on %1").arg(unicode(
                    strftime(shared.config.get('bitmessagesettings', 'timeformat'), localtime(int(time.time()))), 'utf-8')))))

                # Update the status of the message in the 'sent' table to have
                # a 'broadcastsent' status
                shared.sqlLock.acquire()
                t = ('broadcastsent', int(
                    time.time()), fromaddress, subject, body, 'broadcastqueued')
                shared.sqlSubmitQueue.put(
                    'UPDATE sent SET status=?, lastactiontime=? WHERE fromaddress=? AND subject=? AND message=? AND status=?')
                shared.sqlSubmitQueue.put(t)
                queryreturn = shared.sqlReturnQueue.get()
                shared.sqlSubmitQueue.put('commit')
                shared.sqlLock.release()
            elif addressVersionNumber == 3 or int(time.time()) > encryptedBroadcastSwitchoverTime:
                # We need to convert our private keys to public keys in order
                # to include them.
                try:
                    privSigningKeyBase58 = shared.config.get(
                        fromaddress, 'privsigningkey')
                    privEncryptionKeyBase58 = shared.config.get(
                        fromaddress, 'privencryptionkey')
                except:
                    shared.UISignalQueue.put(('updateSentItemStatusByAckdata', (
                        ackdata, _translate("MainWindow", "Error! Could not find sender address (your address) in the keys.dat file."))))
                    continue

                privSigningKeyHex = shared.decodeWalletImportFormat(
                    privSigningKeyBase58).encode('hex')
                privEncryptionKeyHex = shared.decodeWalletImportFormat(
                    privEncryptionKeyBase58).encode('hex')

                pubSigningKey = highlevelcrypto.privToPub(privSigningKeyHex).decode(
                    'hex')  # At this time these pubkeys are 65 bytes long because they include the encoding byte which we won't be sending in the broadcast message.
                pubEncryptionKey = highlevelcrypto.privToPub(
                    privEncryptionKeyHex).decode('hex')

                payload = pack('>Q', (int(time.time()) + random.randrange(
                    -300, 300)))  # the current time plus or minus five minutes
                payload += encodeVarint(2)  # broadcast version
                payload += encodeVarint(streamNumber)

                dataToEncrypt = encodeVarint(2)  # broadcast version
                dataToEncrypt += encodeVarint(addressVersionNumber)
                dataToEncrypt += encodeVarint(streamNumber)
                dataToEncrypt += '\x00\x00\x00\x01'  # behavior bitfield
                dataToEncrypt += pubSigningKey[1:]
                dataToEncrypt += pubEncryptionKey[1:]
		if addressVersionNumber >= 3:
                    dataToEncrypt += encodeVarint(shared.config.getint(fromaddress,'noncetrialsperbyte'))
                    dataToEncrypt += encodeVarint(shared.config.getint(fromaddress,'payloadlengthextrabytes'))
                dataToEncrypt += '\x02' # message encoding type
                dataToEncrypt += encodeVarint(len('Subject:' + subject + '\n' + 'Body:' + body))  #Type 2 is simple UTF-8 message encoding per the documentation on the wiki.
                dataToEncrypt += 'Subject:' + subject + '\n' + 'Body:' + body
                signature = highlevelcrypto.sign(
                    dataToEncrypt, privSigningKeyHex)
                dataToEncrypt += encodeVarint(len(signature))
                dataToEncrypt += signature

                # Encrypt the broadcast with the information contained in the broadcaster's address. Anyone who knows the address can generate 
                # the private encryption key to decrypt the broadcast. This provides virtually no privacy; its purpose is to keep questionable 
                # and illegal content from flowing through the Internet connections and being stored on the disk of 3rd parties. 
                privEncryptionKey = hashlib.sha512(encodeVarint(
                    addressVersionNumber) + encodeVarint(streamNumber) + ripe).digest()[:32]
                pubEncryptionKey = pointMult(privEncryptionKey)
                payload += highlevelcrypto.encrypt(
                    dataToEncrypt, pubEncryptionKey.encode('hex'))

                target = 2 ** 64 / ((len(
                    payload) + shared.networkDefaultPayloadLengthExtraBytes + 8) * shared.networkDefaultProofOfWorkNonceTrialsPerByte)
                print '(For broadcast message) Doing proof of work...'
                shared.UISignalQueue.put(('updateSentItemStatusByAckdata', (
                    ackdata, _translate("MainWindow", "Doing work necessary to send broadcast..."))))
                initialHash = hashlib.sha512(payload).digest()
                trialValue, nonce = proofofwork.run(target, initialHash)
                print '(For broadcast message) Found proof of work', trialValue, 'Nonce:', nonce

                payload = pack('>Q', nonce) + payload

                inventoryHash = calculateInventoryHash(payload)
                objectType = 'broadcast'
                shared.inventory[inventoryHash] = (
                    objectType, streamNumber, payload, int(time.time()))
                print 'sending inv (within sendBroadcast function)'
                shared.broadcastToSendDataQueues((
                    streamNumber, 'sendinv', inventoryHash))

                shared.UISignalQueue.put(('updateSentItemStatusByAckdata', (ackdata, _translate("MainWindow", "Broadcast sent on %1").arg(unicode(
                    strftime(shared.config.get('bitmessagesettings', 'timeformat'), localtime(int(time.time()))), 'utf-8')))))

                # Update the status of the message in the 'sent' table to have
                # a 'broadcastsent' status
                shared.sqlLock.acquire()
                t = ('broadcastsent', int(
                    time.time()), fromaddress, subject, body, 'broadcastqueued')
                shared.sqlSubmitQueue.put(
                    'UPDATE sent SET status=?, lastactiontime=? WHERE fromaddress=? AND subject=? AND message=? AND status=?')
                shared.sqlSubmitQueue.put(t)
                queryreturn = shared.sqlReturnQueue.get()
                shared.sqlSubmitQueue.put('commit')
                shared.sqlLock.release()
            else:
                shared.printLock.acquire()
                sys.stderr.write(
                    'Error: In the singleWorker thread, the sendBroadcast function doesn\'t understand the address version.\n')
                shared.printLock.release()

    def sendMsg(self):
        # Check to see if there are any messages queued to be sent
        shared.sqlLock.acquire()
        shared.sqlSubmitQueue.put(
            '''SELECT DISTINCT toaddress FROM sent WHERE (status='msgqueued' AND folder='sent')''')
        shared.sqlSubmitQueue.put('')
        queryreturn = shared.sqlReturnQueue.get()
        shared.sqlLock.release()
        for row in queryreturn:  # For each address to which we need to send a message, check to see if we have its pubkey already.
            toaddress, = row
            toripe = decodeAddress(toaddress)[3]
            shared.sqlLock.acquire()
            shared.sqlSubmitQueue.put(
                '''SELECT hash FROM pubkeys WHERE hash=? ''')
            shared.sqlSubmitQueue.put((toripe,))
            queryreturn = shared.sqlReturnQueue.get()
            shared.sqlLock.release()
            if queryreturn != []:  # If we have the needed pubkey, set the status to doingmsgpow (we'll do it further down)
                t = (toaddress,)
                shared.sqlLock.acquire()
                shared.sqlSubmitQueue.put(
                    '''UPDATE sent SET status='doingmsgpow' WHERE toaddress=? AND status='msgqueued' ''')
                shared.sqlSubmitQueue.put(t)
                shared.sqlReturnQueue.get()
                shared.sqlSubmitQueue.put('commit')
                shared.sqlLock.release()
            else:  # We don't have the needed pubkey. Set the status to 'awaitingpubkey' and request it if we haven't already
                if toripe in neededPubkeys:
                    # We already sent a request for the pubkey
                    t = (toaddress,)
                    shared.sqlLock.acquire()
                    shared.sqlSubmitQueue.put(
                        '''UPDATE sent SET status='awaitingpubkey' WHERE toaddress=? AND status='msgqueued' ''')
                    shared.sqlSubmitQueue.put(t)
                    shared.sqlReturnQueue.get()
                    shared.sqlSubmitQueue.put('commit')
                    shared.sqlLock.release()
                    shared.UISignalQueue.put(('updateSentItemStatusByHash', (
                        toripe, _translate("MainWindow",'Encryption key was requested earlier.'))))
                else:
                    # We have not yet sent a request for the pubkey
                    t = (toaddress,)
                    shared.sqlLock.acquire()
                    shared.sqlSubmitQueue.put(
                        '''UPDATE sent SET status='doingpubkeypow' WHERE toaddress=? AND status='msgqueued' ''')
                    shared.sqlSubmitQueue.put(t)
                    shared.sqlReturnQueue.get()
                    shared.sqlSubmitQueue.put('commit')
                    shared.sqlLock.release()
                    shared.UISignalQueue.put(('updateSentItemStatusByHash', (
                        toripe, _translate("MainWindow",'Sending a request for the recipient\'s encryption key.'))))
                    self.requestPubKey(toaddress)
        shared.sqlLock.acquire()
        # Get all messages that are ready to be sent, and also all messages
        # which we have sent in the last 28 days which were previously marked
        # as 'toodifficult'. If the user as raised the maximum acceptable
        # difficulty then those messages may now be sendable.
        shared.sqlSubmitQueue.put(
            '''SELECT toaddress, toripe, fromaddress, subject, message, ackdata, status FROM sent WHERE (status='doingmsgpow' or status='forcepow' or (status='toodifficult' and lastactiontime>?)) and folder='sent' ''')
        shared.sqlSubmitQueue.put((int(time.time()) - 2419200,))
        queryreturn = shared.sqlReturnQueue.get()
        shared.sqlLock.release()
        for row in queryreturn:  # For each message we need to send..
            toaddress, toripe, fromaddress, subject, message, ackdata, status = row
            # There is a remote possibility that we may no longer have the
            # recipient's pubkey. Let us make sure we still have it or else the
            # sendMsg function will appear to freeze. This can happen if the
            # user sends a message but doesn't let the POW function finish,
            # then leaves their client off for a long time which could cause
            # the needed pubkey to expire and be deleted.
            shared.sqlLock.acquire()
            shared.sqlSubmitQueue.put(
                '''SELECT hash FROM pubkeys WHERE hash=? ''')
            shared.sqlSubmitQueue.put((toripe,))
            queryreturn = shared.sqlReturnQueue.get()
            shared.sqlLock.release()
            if queryreturn == [] and toripe not in neededPubkeys:
                # We no longer have the needed pubkey and we haven't requested
                # it.
                shared.printLock.acquire()
                sys.stderr.write(
                    'For some reason, the status of a message in our outbox is \'doingmsgpow\' even though we lack the pubkey. Here is the RIPE hash of the needed pubkey: %s\n' % toripe.encode('hex'))
                shared.printLock.release()
                t = (toaddress,)
                shared.sqlLock.acquire()
                shared.sqlSubmitQueue.put(
                    '''UPDATE sent SET status='msgqueued' WHERE toaddress=? AND status='doingmsgpow' ''')
                shared.sqlSubmitQueue.put(t)
                shared.sqlReturnQueue.get()
                shared.sqlSubmitQueue.put('commit')
                shared.sqlLock.release()
                shared.UISignalQueue.put(('updateSentItemStatusByHash', (
                    toripe, _translate("MainWindow",'Sending a request for the recipient\'s encryption key.'))))
                self.requestPubKey(toaddress)
                continue
            ackdataForWhichImWatching[ackdata] = 0
            toStatus, toAddressVersionNumber, toStreamNumber, toHash = decodeAddress(
                toaddress)
            fromStatus, fromAddressVersionNumber, fromStreamNumber, fromHash = decodeAddress(
                fromaddress)
            shared.UISignalQueue.put(('updateSentItemStatusByAckdata', (
                ackdata, _translate("MainWindow", "Looking up the receiver\'s public key"))))
            shared.printLock.acquire()
            print 'Found a message in our database that needs to be sent with this pubkey.'
            print 'First 150 characters of message:', repr(message[:150])
            shared.printLock.release()

            # mark the pubkey as 'usedpersonally' so that we don't ever delete
            # it.
            shared.sqlLock.acquire()
            t = (toripe,)
            shared.sqlSubmitQueue.put(
                '''UPDATE pubkeys SET usedpersonally='yes' WHERE hash=?''')
            shared.sqlSubmitQueue.put(t)
            shared.sqlReturnQueue.get()
            shared.sqlSubmitQueue.put('commit')
            # Let us fetch the recipient's public key out of our database. If
            # the required proof of work difficulty is too hard then we'll
            # abort.
            shared.sqlSubmitQueue.put(
                'SELECT transmitdata FROM pubkeys WHERE hash=?')
            shared.sqlSubmitQueue.put((toripe,))
            queryreturn = shared.sqlReturnQueue.get()
            shared.sqlLock.release()
            if queryreturn == []:
                shared.printLock.acquire()
                sys.stderr.write(
                    '(within sendMsg) The needed pubkey was not found. This should never happen. Aborting send.\n')
                shared.printLock.release()
                return
            for row in queryreturn:
                pubkeyPayload, = row

            # The pubkey message is stored the way we originally received it
            # which means that we need to read beyond things like the nonce and
            # time to get to the actual public keys.
            readPosition = 8  # to bypass the nonce
            pubkeyEmbeddedTime, = unpack(
                '>I', pubkeyPayload[readPosition:readPosition + 4])
            # This section is used for the transition from 32 bit time to 64
            # bit time in the protocol.
            if pubkeyEmbeddedTime == 0:
                pubkeyEmbeddedTime, = unpack(
                    '>Q', pubkeyPayload[readPosition:readPosition + 8])
                readPosition += 8
            else:
                readPosition += 4
            readPosition += 1  # to bypass the address version whose length is definitely 1
            streamNumber, streamNumberLength = decodeVarint(
                pubkeyPayload[readPosition:readPosition + 10])
            readPosition += streamNumberLength
            behaviorBitfield = pubkeyPayload[readPosition:readPosition + 4]
            readPosition += 4  # to bypass the bitfield of behaviors
            # pubSigningKeyBase256 =
            # pubkeyPayload[readPosition:readPosition+64] #We don't use this
            # key for anything here.
            readPosition += 64
            pubEncryptionKeyBase256 = pubkeyPayload[
                readPosition:readPosition + 64]
            readPosition += 64
            if toAddressVersionNumber == 2:
                requiredAverageProofOfWorkNonceTrialsPerByte = shared.networkDefaultProofOfWorkNonceTrialsPerByte
                requiredPayloadLengthExtraBytes = shared.networkDefaultPayloadLengthExtraBytes
                shared.UISignalQueue.put(('updateSentItemStatusByAckdata', (
                    ackdata, _translate("MainWindow", "Doing work necessary to send message.\nThere is no required difficulty for version 2 addresses like this."))))
            elif toAddressVersionNumber == 3:
                requiredAverageProofOfWorkNonceTrialsPerByte, varintLength = decodeVarint(
                    pubkeyPayload[readPosition:readPosition + 10])
                readPosition += varintLength
                requiredPayloadLengthExtraBytes, varintLength = decodeVarint(
                    pubkeyPayload[readPosition:readPosition + 10])
                readPosition += varintLength
                if requiredAverageProofOfWorkNonceTrialsPerByte < shared.networkDefaultProofOfWorkNonceTrialsPerByte:  # We still have to meet a minimum POW difficulty regardless of what they say is allowed in order to get our message to propagate through the network.
                    requiredAverageProofOfWorkNonceTrialsPerByte = shared.networkDefaultProofOfWorkNonceTrialsPerByte
                if requiredPayloadLengthExtraBytes < shared.networkDefaultPayloadLengthExtraBytes:
                    requiredPayloadLengthExtraBytes = shared.networkDefaultPayloadLengthExtraBytes
                shared.UISignalQueue.put(('updateSentItemStatusByAckdata', (ackdata, _translate("MainWindow", "Doing work necessary to send message.\nReceiver\'s required difficulty: %1 and %2").arg(str(float(
                    requiredAverageProofOfWorkNonceTrialsPerByte) / shared.networkDefaultProofOfWorkNonceTrialsPerByte)).arg(str(float(requiredPayloadLengthExtraBytes) / shared.networkDefaultPayloadLengthExtraBytes)))))
                if status != 'forcepow':
                    if (requiredAverageProofOfWorkNonceTrialsPerByte > shared.config.getint('bitmessagesettings', 'maxacceptablenoncetrialsperbyte') and shared.config.getint('bitmessagesettings', 'maxacceptablenoncetrialsperbyte') != 0) or (requiredPayloadLengthExtraBytes > shared.config.getint('bitmessagesettings', 'maxacceptablepayloadlengthextrabytes') and shared.config.getint('bitmessagesettings', 'maxacceptablepayloadlengthextrabytes') != 0):
                        # The demanded difficulty is more than we are willing
                        # to do.
                        shared.sqlLock.acquire()
                        t = (ackdata,)
                        shared.sqlSubmitQueue.put(
                            '''UPDATE sent SET status='toodifficult' WHERE ackdata=? ''')
                        shared.sqlSubmitQueue.put(t)
                        shared.sqlReturnQueue.get()
                        shared.sqlSubmitQueue.put('commit')
                        shared.sqlLock.release()
                        shared.UISignalQueue.put(('updateSentItemStatusByAckdata', (ackdata, _translate("MainWindow", "Problem: The work demanded by the recipient (%1 and %2) is more difficult than you are willing to do.").arg(str(float(requiredAverageProofOfWorkNonceTrialsPerByte) / shared.networkDefaultProofOfWorkNonceTrialsPerByte)).arg(str(float(
                            requiredPayloadLengthExtraBytes) / shared.networkDefaultPayloadLengthExtraBytes)).arg(unicode(strftime(shared.config.get('bitmessagesettings', 'timeformat'), localtime(int(time.time()))), 'utf-8')))))
                        continue

            embeddedTime = pack('>Q', (int(time.time()) + random.randrange(
                -300, 300)))  # the current time plus or minus five minutes. We will use this time both for our message and for the ackdata packed within our message.
            if fromAddressVersionNumber == 2:
                payload = '\x01'  # Message version.
                payload += encodeVarint(fromAddressVersionNumber)
                payload += encodeVarint(fromStreamNumber)
                payload += '\x00\x00\x00\x01'  # Bitfield of features and behaviors that can be expected from me. (See https://bitmessage.org/wiki/Protocol_specification#Pubkey_bitfield_features  )

                # We need to convert our private keys to public keys in order
                # to include them.
                try:
                    privSigningKeyBase58 = shared.config.get(
                        fromaddress, 'privsigningkey')
                    privEncryptionKeyBase58 = shared.config.get(
                        fromaddress, 'privencryptionkey')
                except:
                    shared.UISignalQueue.put(('updateSentItemStatusByAckdata', (
                        ackdata, _translate("MainWindow", "Error! Could not find sender address (your address) in the keys.dat file."))))
                    continue

                privSigningKeyHex = shared.decodeWalletImportFormat(
                    privSigningKeyBase58).encode('hex')
                privEncryptionKeyHex = shared.decodeWalletImportFormat(
                    privEncryptionKeyBase58).encode('hex')

                pubSigningKey = highlevelcrypto.privToPub(
                    privSigningKeyHex).decode('hex')
                pubEncryptionKey = highlevelcrypto.privToPub(
                    privEncryptionKeyHex).decode('hex')

                payload += pubSigningKey[
                    1:]  # The \x04 on the beginning of the public keys are not sent. This way there is only one acceptable way to encode and send a public key.
                payload += pubEncryptionKey[1:]

                payload += toHash  # This hash will be checked by the receiver of the message to verify that toHash belongs to them. This prevents a Surreptitious Forwarding Attack.
                payload += '\x02'  # Type 2 is simple UTF-8 message encoding as specified on the Protocol Specification on the Bitmessage Wiki.
                messageToTransmit = 'Subject:' + \
                    subject + '\n' + 'Body:' + message
                payload += encodeVarint(len(messageToTransmit))
                payload += messageToTransmit
                fullAckPayload = self.generateFullAckMessage(
                    ackdata, toStreamNumber, embeddedTime)  # The fullAckPayload is a normal msg protocol message with the proof of work already completed that the receiver of this message can easily send out.
                payload += encodeVarint(len(fullAckPayload))
                payload += fullAckPayload
                signature = highlevelcrypto.sign(payload, privSigningKeyHex)
                payload += encodeVarint(len(signature))
                payload += signature

            if fromAddressVersionNumber == 3:
                payload = '\x01'  # Message version.
                payload += encodeVarint(fromAddressVersionNumber)
                payload += encodeVarint(fromStreamNumber)
                payload += '\x00\x00\x00\x01'  # Bitfield of features and behaviors that can be expected from me. (See https://bitmessage.org/wiki/Protocol_specification#Pubkey_bitfield_features  )

                # We need to convert our private keys to public keys in order
                # to include them.
                try:
                    privSigningKeyBase58 = shared.config.get(
                        fromaddress, 'privsigningkey')
                    privEncryptionKeyBase58 = shared.config.get(
                        fromaddress, 'privencryptionkey')
                except:
                    shared.UISignalQueue.put(('updateSentItemStatusByAckdata', (
                        ackdata, _translate("MainWindow", "Error! Could not find sender address (your address) in the keys.dat file."))))
                    continue

                privSigningKeyHex = shared.decodeWalletImportFormat(
                    privSigningKeyBase58).encode('hex')
                privEncryptionKeyHex = shared.decodeWalletImportFormat(
                    privEncryptionKeyBase58).encode('hex')

                pubSigningKey = highlevelcrypto.privToPub(
                    privSigningKeyHex).decode('hex')
                pubEncryptionKey = highlevelcrypto.privToPub(
                    privEncryptionKeyHex).decode('hex')

                payload += pubSigningKey[
                    1:]  # The \x04 on the beginning of the public keys are not sent. This way there is only one acceptable way to encode and send a public key.
                payload += pubEncryptionKey[1:]
                # If the receiver of our message is in our address book,
                # subscriptions list, or whitelist then we will allow them to
                # do the network-minimum proof of work. Let us check to see if
                # the receiver is in any of those lists.
                if shared.isAddressInMyAddressBookSubscriptionsListOrWhitelist(toaddress):
                    payload += encodeVarint(
                        shared.networkDefaultProofOfWorkNonceTrialsPerByte)
                    payload += encodeVarint(
                        shared.networkDefaultPayloadLengthExtraBytes)
                else:
                    payload += encodeVarint(shared.config.getint(
                        fromaddress, 'noncetrialsperbyte'))
                    payload += encodeVarint(shared.config.getint(
                        fromaddress, 'payloadlengthextrabytes'))

                payload += toHash  # This hash will be checked by the receiver of the message to verify that toHash belongs to them. This prevents a Surreptitious Forwarding Attack.
                payload += '\x02'  # Type 2 is simple UTF-8 message encoding as specified on the Protocol Specification on the Bitmessage Wiki.
                messageToTransmit = 'Subject:' + \
                    subject + '\n' + 'Body:' + message
                payload += encodeVarint(len(messageToTransmit))
                payload += messageToTransmit
                fullAckPayload = self.generateFullAckMessage(
                    ackdata, toStreamNumber, embeddedTime)  # The fullAckPayload is a normal msg protocol message with the proof of work already completed that the receiver of this message can easily send out.
                payload += encodeVarint(len(fullAckPayload))
                payload += fullAckPayload
                signature = highlevelcrypto.sign(payload, privSigningKeyHex)
                payload += encodeVarint(len(signature))
                payload += signature


            # We have assembled the data that will be encrypted.
            try:
                encrypted = highlevelcrypto.encrypt(payload,"04"+pubEncryptionKeyBase256.encode('hex'))
            except:
                shared.sqlLock.acquire()
                t = (ackdata,)
                shared.sqlSubmitQueue.put('''UPDATE sent SET status='badkey' WHERE ackdata=?''')
                shared.sqlSubmitQueue.put(t)
                queryreturn = shared.sqlReturnQueue.get()
                shared.sqlSubmitQueue.put('commit')
                shared.sqlLock.release()
                shared.UISignalQueue.put(('updateSentItemStatusByAckdata',(ackdata,_translate("MainWindow",'Problem: The recipient\'s encryption key is no good. Could not encrypt message. %1').arg(unicode(strftime(shared.config.get('bitmessagesettings', 'timeformat'),localtime(int(time.time()))),'utf-8')))))
                continue
            encryptedPayload = embeddedTime + encodeVarint(toStreamNumber) + encrypted
            target = 2**64 / ((len(encryptedPayload)+requiredPayloadLengthExtraBytes+8) * requiredAverageProofOfWorkNonceTrialsPerByte)
            shared.printLock.acquire()
            print '(For msg message) Doing proof of work. Total required difficulty:', float(requiredAverageProofOfWorkNonceTrialsPerByte) / shared.networkDefaultProofOfWorkNonceTrialsPerByte, 'Required small message difficulty:', float(requiredPayloadLengthExtraBytes) / shared.networkDefaultPayloadLengthExtraBytes
            shared.printLock.release()
            powStartTime = time.time()
            initialHash = hashlib.sha512(encryptedPayload).digest()
            trialValue, nonce = proofofwork.run(target, initialHash)
            shared.printLock.acquire()
            print '(For msg message) Found proof of work', trialValue, 'Nonce:', nonce
            try:
                print 'POW took', int(time.time() - powStartTime), 'seconds.', nonce / (time.time() - powStartTime), 'nonce trials per second.'
            except:
                pass
            shared.printLock.release()
            encryptedPayload = pack('>Q', nonce) + encryptedPayload

            inventoryHash = calculateInventoryHash(encryptedPayload)
            objectType = 'msg'
            shared.inventory[inventoryHash] = (
                objectType, toStreamNumber, encryptedPayload, int(time.time()))
            shared.UISignalQueue.put(('updateSentItemStatusByAckdata', (ackdata, _translate("MainWindow", "Message sent. Waiting on acknowledgement. Sent on %1").arg(unicode(
                strftime(shared.config.get('bitmessagesettings', 'timeformat'), localtime(int(time.time()))), 'utf-8')))))
            print 'Broadcasting inv for my msg(within sendmsg function):', inventoryHash.encode('hex')
            shared.broadcastToSendDataQueues((
                streamNumber, 'sendinv', inventoryHash))

            # Update the status of the message in the 'sent' table to have a
            # 'msgsent' status
            shared.sqlLock.acquire()
            t = (ackdata,)
            shared.sqlSubmitQueue.put('''UPDATE sent SET status='msgsent' WHERE ackdata=?''')
            shared.sqlSubmitQueue.put(t)
            queryreturn = shared.sqlReturnQueue.get()
            shared.sqlSubmitQueue.put('commit')
            shared.sqlLock.release()

    def requestPubKey(self, toAddress):
        toStatus, addressVersionNumber, streamNumber, ripe = decodeAddress(
            toAddress)
        if toStatus != 'success':
            shared.printLock.acquire()
            sys.stderr.write('Very abnormal error occurred in requestPubKey. toAddress is: ' + repr(
                toAddress) + '. Please report this error to Atheros.')
            shared.printLock.release()
            return
        neededPubkeys[ripe] = 0
        payload = pack('>Q', (int(time.time()) + random.randrange(
            -300, 300)))  # the current time plus or minus five minutes.
        payload += encodeVarint(addressVersionNumber)
        payload += encodeVarint(streamNumber)
        payload += ripe
        shared.printLock.acquire()
        print 'making request for pubkey with ripe:', ripe.encode('hex')
        shared.printLock.release()
        # print 'trial value', trialValue
        statusbar = 'Doing the computations necessary to request the recipient\'s public key.'
        shared.UISignalQueue.put(('updateStatusBar', statusbar))
        shared.UISignalQueue.put(('updateSentItemStatusByHash', (
            ripe, _translate("MainWindow",'Doing work necessary to request encryption key.'))))
        target = 2 ** 64 / ((len(payload) + shared.networkDefaultPayloadLengthExtraBytes +
                             8) * shared.networkDefaultProofOfWorkNonceTrialsPerByte)
        initialHash = hashlib.sha512(payload).digest()
        trialValue, nonce = proofofwork.run(target, initialHash)
        shared.printLock.acquire()
        print 'Found proof of work', trialValue, 'Nonce:', nonce
        shared.printLock.release()

        payload = pack('>Q', nonce) + payload
        inventoryHash = calculateInventoryHash(payload)
        objectType = 'getpubkey'
        shared.inventory[inventoryHash] = (
            objectType, streamNumber, payload, int(time.time()))
        print 'sending inv (for the getpubkey message)'
        shared.broadcastToSendDataQueues((
            streamNumber, 'sendinv', inventoryHash))

        t = (toAddress,)
        shared.sqlLock.acquire()
        shared.sqlSubmitQueue.put(
            '''UPDATE sent SET status='awaitingpubkey' WHERE toaddress=? AND status='doingpubkeypow' ''')
        shared.sqlSubmitQueue.put(t)
        shared.sqlReturnQueue.get()
        shared.sqlSubmitQueue.put('commit')
        shared.sqlLock.release()

        shared.UISignalQueue.put((
            'updateStatusBar', _translate("MainWindow",'Broacasting the public key request. This program will auto-retry if they are offline.')))
        shared.UISignalQueue.put(('updateSentItemStatusByHash', (ripe, _translate("MainWindow",'Sending public key request. Waiting for reply. Requested at %1').arg(unicode(
            strftime(shared.config.get('bitmessagesettings', 'timeformat'), localtime(int(time.time()))), 'utf-8')))))

    def generateFullAckMessage(self, ackdata, toStreamNumber, embeddedTime):
        payload = embeddedTime + encodeVarint(toStreamNumber) + ackdata
        target = 2 ** 64 / ((len(payload) + shared.networkDefaultPayloadLengthExtraBytes +
                             8) * shared.networkDefaultProofOfWorkNonceTrialsPerByte)
        shared.printLock.acquire()
        print '(For ack message) Doing proof of work...'
        shared.printLock.release()
        powStartTime = time.time()
        initialHash = hashlib.sha512(payload).digest()
        trialValue, nonce = proofofwork.run(target, initialHash)
        shared.printLock.acquire()
        print '(For ack message) Found proof of work', trialValue, 'Nonce:', nonce
        try:
            print 'POW took', int(time.time() - powStartTime), 'seconds.', nonce / (time.time() - powStartTime), 'nonce trials per second.'
        except:
            pass
        shared.printLock.release()
        payload = pack('>Q', nonce) + payload
        headerData = '\xe9\xbe\xb4\xd9'  # magic bits, slighly different from Bitcoin's magic bits.
        headerData += 'msg\x00\x00\x00\x00\x00\x00\x00\x00\x00'
        headerData += pack('>L', len(payload))
        headerData += hashlib.sha512(payload).digest()[:4]
        return headerData + payload


class addressGenerator(threading.Thread):

    def __init__(self):
        # QThread.__init__(self, parent)
        threading.Thread.__init__(self)

    def run(self):
        while True:
            queueValue = shared.addressGeneratorQueue.get()
            nonceTrialsPerByte = 0
            payloadLengthExtraBytes = 0
            if len(queueValue) == 7:
                command, addressVersionNumber, streamNumber, label, numberOfAddressesToMake, deterministicPassphrase, eighteenByteRipe = queueValue
            elif len(queueValue) == 9:
                command, addressVersionNumber, streamNumber, label, numberOfAddressesToMake, deterministicPassphrase, eighteenByteRipe, nonceTrialsPerByte, payloadLengthExtraBytes = queueValue
            else:
                sys.stderr.write(
                    'Programming error: A structure with the wrong number of values was passed into the addressGeneratorQueue. Here is the queueValue: %s\n' % queueValue)
            if addressVersionNumber < 3 or addressVersionNumber > 3:
                sys.stderr.write(
                    'Program error: For some reason the address generator queue has been given a request to create at least one version %s address which it cannot do.\n' % addressVersionNumber)
            if nonceTrialsPerByte == 0:
                nonceTrialsPerByte = shared.config.getint(
                    'bitmessagesettings', 'defaultnoncetrialsperbyte')
            if nonceTrialsPerByte < shared.networkDefaultProofOfWorkNonceTrialsPerByte:
                nonceTrialsPerByte = shared.networkDefaultProofOfWorkNonceTrialsPerByte
            if payloadLengthExtraBytes == 0:
                payloadLengthExtraBytes = shared.config.getint(
                    'bitmessagesettings', 'defaultpayloadlengthextrabytes')
            if payloadLengthExtraBytes < shared.networkDefaultPayloadLengthExtraBytes:
                payloadLengthExtraBytes = shared.networkDefaultPayloadLengthExtraBytes
            if addressVersionNumber == 3:  # currently the only one supported.
                if command == 'createRandomAddress':
                    shared.UISignalQueue.put((
                        'updateStatusBar', _translate("MainWindow", "Generating one new address")))
                    # This next section is a little bit strange. We're going to generate keys over and over until we
                    # find one that starts with either \x00 or \x00\x00. Then when we pack them into a Bitmessage address,
                    # we won't store the \x00 or \x00\x00 bytes thus making the
                    # address shorter.
                    startTime = time.time()
                    numberOfAddressesWeHadToMakeBeforeWeFoundOneWithTheCorrectRipePrefix = 0
                    potentialPrivSigningKey = OpenSSL.rand(32)
                    potentialPubSigningKey = pointMult(potentialPrivSigningKey)
                    while True:
                        numberOfAddressesWeHadToMakeBeforeWeFoundOneWithTheCorrectRipePrefix += 1
                        potentialPrivEncryptionKey = OpenSSL.rand(32)
                        potentialPubEncryptionKey = pointMult(
                            potentialPrivEncryptionKey)
                        # print 'potentialPubSigningKey', potentialPubSigningKey.encode('hex')
                        # print 'potentialPubEncryptionKey',
                        # potentialPubEncryptionKey.encode('hex')
                        ripe = hashlib.new('ripemd160')
                        sha = hashlib.new('sha512')
                        sha.update(
                            potentialPubSigningKey + potentialPubEncryptionKey)
                        ripe.update(sha.digest())
                        # print 'potential ripe.digest',
                        # ripe.digest().encode('hex')
                        if eighteenByteRipe:
                            if ripe.digest()[:2] == '\x00\x00':
                                break
                        else:
                            if ripe.digest()[:1] == '\x00':
                                break
                    print 'Generated address with ripe digest:', ripe.digest().encode('hex')
                    print 'Address generator calculated', numberOfAddressesWeHadToMakeBeforeWeFoundOneWithTheCorrectRipePrefix, 'addresses at', numberOfAddressesWeHadToMakeBeforeWeFoundOneWithTheCorrectRipePrefix / (time.time() - startTime), 'addresses per second before finding one with the correct ripe-prefix.'
                    address = encodeAddress(3, streamNumber, ripe.digest())

                    # An excellent way for us to store our keys is in Wallet Import Format. Let us convert now.
                    # https://en.bitcoin.it/wiki/Wallet_import_format
                    privSigningKey = '\x80' + potentialPrivSigningKey
                    checksum = hashlib.sha256(hashlib.sha256(
                        privSigningKey).digest()).digest()[0:4]
                    privSigningKeyWIF = arithmetic.changebase(
                        privSigningKey + checksum, 256, 58)
                    # print 'privSigningKeyWIF',privSigningKeyWIF

                    privEncryptionKey = '\x80' + potentialPrivEncryptionKey
                    checksum = hashlib.sha256(hashlib.sha256(
                        privEncryptionKey).digest()).digest()[0:4]
                    privEncryptionKeyWIF = arithmetic.changebase(
                        privEncryptionKey + checksum, 256, 58)
                    # print 'privEncryptionKeyWIF',privEncryptionKeyWIF

                    shared.config.add_section(address)
                    shared.config.set(address, 'label', label)
                    shared.config.set(address, 'enabled', 'true')
                    shared.config.set(address, 'decoy', 'false')
                    shared.config.set(address, 'noncetrialsperbyte', str(
                        nonceTrialsPerByte))
                    shared.config.set(address, 'payloadlengthextrabytes', str(
                        payloadLengthExtraBytes))
                    shared.config.set(
                        address, 'privSigningKey', privSigningKeyWIF)
                    shared.config.set(
                        address, 'privEncryptionKey', privEncryptionKeyWIF)
                    with open(shared.appdata + 'keys.dat', 'wb') as configfile:
                        shared.config.write(configfile)

                    # It may be the case that this address is being generated
                    # as a result of a call to the API. Let us put the result
                    # in the necessary queue.
                    apiAddressGeneratorReturnQueue.put(address)

                    shared.UISignalQueue.put((
                        'updateStatusBar', _translate("MainWindow", "Done generating address. Doing work necessary to broadcast it...")))
                    shared.UISignalQueue.put(('writeNewAddressToTable', (
                        label, address, streamNumber)))
                    shared.reloadMyAddressHashes()
                    shared.workerQueue.put((
                        'doPOWForMyV3Pubkey', ripe.digest()))

                elif command == 'createDeterministicAddresses' or command == 'getDeterministicAddress':
                    if len(deterministicPassphrase) == 0:
                        sys.stderr.write(
                            'WARNING: You are creating deterministic address(es) using a blank passphrase. Bitmessage will do it but it is rather stupid.')
                    if command == 'createDeterministicAddresses':
                        statusbar = 'Generating ' + str(
                            numberOfAddressesToMake) + ' new addresses.'
                        shared.UISignalQueue.put((
                            'updateStatusBar', statusbar))
                    signingKeyNonce = 0
                    encryptionKeyNonce = 1
                    listOfNewAddressesToSendOutThroughTheAPI = [
                    ]  # We fill out this list no matter what although we only need it if we end up passing the info to the API.

                    for i in range(numberOfAddressesToMake):
                        # This next section is a little bit strange. We're going to generate keys over and over until we
                        # find one that has a RIPEMD hash that starts with either \x00 or \x00\x00. Then when we pack them
                        # into a Bitmessage address, we won't store the \x00 or
                        # \x00\x00 bytes thus making the address shorter.
                        startTime = time.time()
                        numberOfAddressesWeHadToMakeBeforeWeFoundOneWithTheCorrectRipePrefix = 0
                        while True:
                            numberOfAddressesWeHadToMakeBeforeWeFoundOneWithTheCorrectRipePrefix += 1
                            potentialPrivSigningKey = hashlib.sha512(
                                deterministicPassphrase + encodeVarint(signingKeyNonce)).digest()[:32]
                            potentialPrivEncryptionKey = hashlib.sha512(
                                deterministicPassphrase + encodeVarint(encryptionKeyNonce)).digest()[:32]
                            potentialPubSigningKey = pointMult(
                                potentialPrivSigningKey)
                            potentialPubEncryptionKey = pointMult(
                                potentialPrivEncryptionKey)
                            # print 'potentialPubSigningKey', potentialPubSigningKey.encode('hex')
                            # print 'potentialPubEncryptionKey',
                            # potentialPubEncryptionKey.encode('hex')
                            signingKeyNonce += 2
                            encryptionKeyNonce += 2
                            ripe = hashlib.new('ripemd160')
                            sha = hashlib.new('sha512')
                            sha.update(
                                potentialPubSigningKey + potentialPubEncryptionKey)
                            ripe.update(sha.digest())
                            # print 'potential ripe.digest',
                            # ripe.digest().encode('hex')
                            if eighteenByteRipe:
                                if ripe.digest()[:2] == '\x00\x00':
                                    break
                            else:
                                if ripe.digest()[:1] == '\x00':
                                    break

                        print 'ripe.digest', ripe.digest().encode('hex')
                        print 'Address generator calculated', numberOfAddressesWeHadToMakeBeforeWeFoundOneWithTheCorrectRipePrefix, 'addresses at', numberOfAddressesWeHadToMakeBeforeWeFoundOneWithTheCorrectRipePrefix / (time.time() - startTime), 'keys per second.'
                        address = encodeAddress(3, streamNumber, ripe.digest())

                        if command == 'createDeterministicAddresses':
                            # An excellent way for us to store our keys is in Wallet Import Format. Let us convert now.
                            # https://en.bitcoin.it/wiki/Wallet_import_format
                            privSigningKey = '\x80' + potentialPrivSigningKey
                            checksum = hashlib.sha256(hashlib.sha256(
                                privSigningKey).digest()).digest()[0:4]
                            privSigningKeyWIF = arithmetic.changebase(
                                privSigningKey + checksum, 256, 58)

                            privEncryptionKey = '\x80' + \
                                potentialPrivEncryptionKey
                            checksum = hashlib.sha256(hashlib.sha256(
                                privEncryptionKey).digest()).digest()[0:4]
                            privEncryptionKeyWIF = arithmetic.changebase(
                                privEncryptionKey + checksum, 256, 58)

                            try:
                                shared.config.add_section(address)
                                print 'label:', label
                                shared.config.set(address, 'label', label)
                                shared.config.set(address, 'enabled', 'true')
                                shared.config.set(address, 'decoy', 'false')
                                shared.config.set(address, 'noncetrialsperbyte', str(
                                    nonceTrialsPerByte))
                                shared.config.set(address, 'payloadlengthextrabytes', str(
                                    payloadLengthExtraBytes))
                                shared.config.set(
                                    address, 'privSigningKey', privSigningKeyWIF)
                                shared.config.set(
                                    address, 'privEncryptionKey', privEncryptionKeyWIF)
                                with open(shared.appdata + 'keys.dat', 'wb') as configfile:
                                    shared.config.write(configfile)

                                shared.UISignalQueue.put(('writeNewAddressToTable', (
                                    label, address, str(streamNumber))))
                                listOfNewAddressesToSendOutThroughTheAPI.append(
                                    address)
                                # if eighteenByteRipe:
                                # shared.reloadMyAddressHashes()#This is
                                # necessary here (rather than just at the end)
                                # because otherwise if the human generates a
                                # large number of new addresses and uses one
                                # before they are done generating, the program
                                # will receive a getpubkey message and will
                                # ignore it.
                                shared.myECCryptorObjects[ripe.digest()] = highlevelcrypto.makeCryptor(
                                    potentialPrivEncryptionKey.encode('hex'))
                                shared.myAddressesByHash[
                                    ripe.digest()] = address
                                shared.workerQueue.put((
                                    'doPOWForMyV3Pubkey', ripe.digest()))
                            except:
                                print address, 'already exists. Not adding it again.'

                    # Done generating addresses.
                    if command == 'createDeterministicAddresses':
                        # It may be the case that this address is being
                        # generated as a result of a call to the API. Let us
                        # put the result in the necessary queue.
                        apiAddressGeneratorReturnQueue.put(
                            listOfNewAddressesToSendOutThroughTheAPI)
                        shared.UISignalQueue.put((
                            'updateStatusBar', _translate("MainWindow", "Done generating address")))
                        # shared.reloadMyAddressHashes()
                    elif command == 'getDeterministicAddress':
                        apiAddressGeneratorReturnQueue.put(address)
                else:
                    raise Exception(
                        "Error in the addressGenerator thread. Thread was given a command it could not understand: " + command)

# This is one of several classes that constitute the API
# This class was written by Vaibhav Bhatia. Modified by Jonathan Warren (Atheros).
# http://code.activestate.com/recipes/501148-xmlrpc-serverclient-which-does-cookie-handling-and/


class MySimpleXMLRPCRequestHandler(SimpleXMLRPCRequestHandler):

    def do_POST(self):
        # Handles the HTTP POST request.
        # Attempts to interpret all HTTP POST requests as XML-RPC calls,
        # which are forwarded to the server's _dispatch method for handling.

        # Note: this method is the same as in SimpleXMLRPCRequestHandler,
        # just hacked to handle cookies

        # Check that the path is legal
        if not self.is_rpc_path_valid():
            self.report_404()
            return

        try:
            # Get arguments by reading body of request.
            # We read this in chunks to avoid straining
            # socket.read(); around the 10 or 15Mb mark, some platforms
            # begin to have problems (bug #792570).
            max_chunk_size = 10 * 1024 * 1024
            size_remaining = int(self.headers["content-length"])
            L = []
            while size_remaining:
                chunk_size = min(size_remaining, max_chunk_size)
                L.append(self.rfile.read(chunk_size))
                size_remaining -= len(L[-1])
            data = ''.join(L)

            # In previous versions of SimpleXMLRPCServer, _dispatch
            # could be overridden in this class, instead of in
            # SimpleXMLRPCDispatcher. To maintain backwards compatibility,
            # check to see if a subclass implements _dispatch and dispatch
            # using that method if present.
            response = self.server._marshaled_dispatch(
                data, getattr(self, '_dispatch', None)
            )
        except:  # This should only happen if the module is buggy
            # internal error, report as HTTP server error
            self.send_response(500)
            self.end_headers()
        else:
            # got a valid XML RPC response
            self.send_response(200)
            self.send_header("Content-type", "text/xml")
            self.send_header("Content-length", str(len(response)))

            # HACK :start -> sends cookies here
            if self.cookies:
                for cookie in self.cookies:
                    self.send_header('Set-Cookie', cookie.output(header=''))
            # HACK :end

            self.end_headers()
            self.wfile.write(response)

            # shut down the connection
            self.wfile.flush()
            self.connection.shutdown(1)

    def APIAuthenticateClient(self):
        if 'Authorization' in self.headers:
            # handle Basic authentication
            (enctype, encstr) = self.headers.get('Authorization').split()
            (emailid, password) = encstr.decode('base64').split(':')
            if emailid == shared.config.get('bitmessagesettings', 'apiusername') and password == shared.config.get('bitmessagesettings', 'apipassword'):
                return True
            else:
                return False
        else:
            print 'Authentication failed because header lacks Authentication field'
            time.sleep(2)
            return False

        return False

    def _dispatch(self, method, params):
        self.cookies = []

        validuser = self.APIAuthenticateClient()
        if not validuser:
            time.sleep(2)
            return "RPC Username or password incorrect or HTTP header lacks authentication at all."
        # handle request
        if method == 'helloWorld':
            (a, b) = params
            return a + '-' + b
        elif method == 'add':
            (a, b) = params
            return a + b
        elif method == 'statusBar':
            message, = params
            shared.UISignalQueue.put(('updateStatusBar', message))
        elif method == 'listAddresses':
            data = '{"addresses":['
            configSections = shared.config.sections()
            for addressInKeysFile in configSections:
                if addressInKeysFile != 'bitmessagesettings':
                    status, addressVersionNumber, streamNumber, hash = decodeAddress(
                        addressInKeysFile)
                    data
                    if len(data) > 20:
                        data += ','
                    data += json.dumps({'label': shared.config.get(addressInKeysFile, 'label'), 'address': addressInKeysFile, 'stream':
                                       streamNumber, 'enabled': shared.config.getboolean(addressInKeysFile, 'enabled')}, indent=4, separators=(',', ': '))
            data += ']}'
            return data
        elif method == 'createRandomAddress':
            if len(params) == 0:
                return 'API Error 0000: I need parameters!'
            elif len(params) == 1:
                label, = params
                eighteenByteRipe = False
                nonceTrialsPerByte = shared.config.get(
                    'bitmessagesettings', 'defaultnoncetrialsperbyte')
                payloadLengthExtraBytes = shared.config.get(
                    'bitmessagesettings', 'defaultpayloadlengthextrabytes')
            elif len(params) == 2:
                label, eighteenByteRipe = params
                nonceTrialsPerByte = shared.config.get(
                    'bitmessagesettings', 'defaultnoncetrialsperbyte')
                payloadLengthExtraBytes = shared.config.get(
                    'bitmessagesettings', 'defaultpayloadlengthextrabytes')
            elif len(params) == 3:
                label, eighteenByteRipe, totalDifficulty = params
                nonceTrialsPerByte = int(
                    shared.networkDefaultProofOfWorkNonceTrialsPerByte * totalDifficulty)
                payloadLengthExtraBytes = shared.config.get(
                    'bitmessagesettings', 'defaultpayloadlengthextrabytes')
            elif len(params) == 4:
                label, eighteenByteRipe, totalDifficulty, smallMessageDifficulty = params
                nonceTrialsPerByte = int(
                    shared.networkDefaultProofOfWorkNonceTrialsPerByte * totalDifficulty)
                payloadLengthExtraBytes = int(
                    shared.networkDefaultPayloadLengthExtraBytes * smallMessageDifficulty)
            else:
                return 'API Error 0000: Too many parameters!'
            label = label.decode('base64')
            try:
                unicode(label, 'utf-8')
            except:
                return 'API Error 0017: Label is not valid UTF-8 data.'
            apiAddressGeneratorReturnQueue.queue.clear()
            streamNumberForAddress = 1
            shared.addressGeneratorQueue.put((
                'createRandomAddress', 3, streamNumberForAddress, label, 1, "", eighteenByteRipe, nonceTrialsPerByte, payloadLengthExtraBytes))
            return apiAddressGeneratorReturnQueue.get()
        elif method == 'createDeterministicAddresses':
            if len(params) == 0:
                return 'API Error 0000: I need parameters!'
            elif len(params) == 1:
                passphrase, = params
                numberOfAddresses = 1
                addressVersionNumber = 0
                streamNumber = 0
                eighteenByteRipe = False
                nonceTrialsPerByte = shared.config.get(
                    'bitmessagesettings', 'defaultnoncetrialsperbyte')
                payloadLengthExtraBytes = shared.config.get(
                    'bitmessagesettings', 'defaultpayloadlengthextrabytes')
            elif len(params) == 2:
                passphrase, numberOfAddresses = params
                addressVersionNumber = 0
                streamNumber = 0
                eighteenByteRipe = False
                nonceTrialsPerByte = shared.config.get(
                    'bitmessagesettings', 'defaultnoncetrialsperbyte')
                payloadLengthExtraBytes = shared.config.get(
                    'bitmessagesettings', 'defaultpayloadlengthextrabytes')
            elif len(params) == 3:
                passphrase, numberOfAddresses, addressVersionNumber = params
                streamNumber = 0
                eighteenByteRipe = False
                nonceTrialsPerByte = shared.config.get(
                    'bitmessagesettings', 'defaultnoncetrialsperbyte')
                payloadLengthExtraBytes = shared.config.get(
                    'bitmessagesettings', 'defaultpayloadlengthextrabytes')
            elif len(params) == 4:
                passphrase, numberOfAddresses, addressVersionNumber, streamNumber = params
                eighteenByteRipe = False
                nonceTrialsPerByte = shared.config.get(
                    'bitmessagesettings', 'defaultnoncetrialsperbyte')
                payloadLengthExtraBytes = shared.config.get(
                    'bitmessagesettings', 'defaultpayloadlengthextrabytes')
            elif len(params) == 5:
                passphrase, numberOfAddresses, addressVersionNumber, streamNumber, eighteenByteRipe = params
                nonceTrialsPerByte = shared.config.get(
                    'bitmessagesettings', 'defaultnoncetrialsperbyte')
                payloadLengthExtraBytes = shared.config.get(
                    'bitmessagesettings', 'defaultpayloadlengthextrabytes')
            elif len(params) == 6:
                passphrase, numberOfAddresses, addressVersionNumber, streamNumber, eighteenByteRipe, totalDifficulty = params
                nonceTrialsPerByte = int(
                    shared.networkDefaultProofOfWorkNonceTrialsPerByte * totalDifficulty)
                payloadLengthExtraBytes = shared.config.get(
                    'bitmessagesettings', 'defaultpayloadlengthextrabytes')
            elif len(params) == 7:
                passphrase, numberOfAddresses, addressVersionNumber, streamNumber, eighteenByteRipe, totalDifficulty, smallMessageDifficulty = params
                nonceTrialsPerByte = int(
                    shared.networkDefaultProofOfWorkNonceTrialsPerByte * totalDifficulty)
                payloadLengthExtraBytes = int(
                    shared.networkDefaultPayloadLengthExtraBytes * smallMessageDifficulty)
            else:
                return 'API Error 0000: Too many parameters!'
            if len(passphrase) == 0:
                return 'API Error 0001: The specified passphrase is blank.'
            passphrase = passphrase.decode('base64')
            if addressVersionNumber == 0:  # 0 means "just use the proper addressVersionNumber"
                addressVersionNumber = 3
            if addressVersionNumber != 3:
                return 'API Error 0002: The address version number currently must be 3 (or 0 which means auto-select). ' + addressVersionNumber + ' isn\'t supported.'
            if streamNumber == 0:  # 0 means "just use the most available stream"
                streamNumber = 1
            if streamNumber != 1:
                return 'API Error 0003: The stream number must be 1 (or 0 which means auto-select). Others aren\'t supported.'
            if numberOfAddresses == 0:
                return 'API Error 0004: Why would you ask me to generate 0 addresses for you?'
            if numberOfAddresses > 999:
                return 'API Error 0005: You have (accidentally?) specified too many addresses to make. Maximum 999. This check only exists to prevent mischief; if you really want to create more addresses than this, contact the Bitmessage developers and we can modify the check or you can do it yourself by searching the source code for this message.'
            apiAddressGeneratorReturnQueue.queue.clear()
            print 'Requesting that the addressGenerator create', numberOfAddresses, 'addresses.'
            shared.addressGeneratorQueue.put(
                ('createDeterministicAddresses', addressVersionNumber, streamNumber,
                 'unused API address', numberOfAddresses, passphrase, eighteenByteRipe, nonceTrialsPerByte, payloadLengthExtraBytes))
            data = '{"addresses":['
            queueReturn = apiAddressGeneratorReturnQueue.get()
            for item in queueReturn:
                if len(data) > 20:
                    data += ','
                data += "\"" + item + "\""
            data += ']}'
            return data
        elif method == 'getDeterministicAddress':
            if len(params) != 3:
                return 'API Error 0000: I need exactly 3 parameters.'
            passphrase, addressVersionNumber, streamNumber = params
            numberOfAddresses = 1
            eighteenByteRipe = False
            if len(passphrase) == 0:
                return 'API Error 0001: The specified passphrase is blank.'
            passphrase = passphrase.decode('base64')
            if addressVersionNumber != 3:
                return 'API Error 0002: The address version number currently must be 3. ' + addressVersionNumber + ' isn\'t supported.'
            if streamNumber != 1:
                return 'API Error 0003: The stream number must be 1. Others aren\'t supported.'
            apiAddressGeneratorReturnQueue.queue.clear()
            print 'Requesting that the addressGenerator create', numberOfAddresses, 'addresses.'
            shared.addressGeneratorQueue.put(
                ('getDeterministicAddress', addressVersionNumber,
                 streamNumber, 'unused API address', numberOfAddresses, passphrase, eighteenByteRipe))
            return apiAddressGeneratorReturnQueue.get()
        elif method == 'getAllInboxMessages':
            shared.sqlLock.acquire()
            shared.sqlSubmitQueue.put(
                '''SELECT msgid, toaddress, fromaddress, subject, received, message, encodingtype FROM inbox where folder='inbox' ORDER BY received''')
            shared.sqlSubmitQueue.put('')
            queryreturn = shared.sqlReturnQueue.get()
            shared.sqlLock.release()
            data = '{"inboxMessages":['
            for row in queryreturn:
                msgid, toAddress, fromAddress, subject, received, message, encodingtype = row
                subject = shared.fixPotentiallyInvalidUTF8Data(subject)
                message = shared.fixPotentiallyInvalidUTF8Data(message)
                if len(data) > 25:
                    data += ','
                data += json.dumps({'msgid': msgid.encode('hex'), 'toAddress': toAddress, 'fromAddress': fromAddress, 'subject': subject.encode(
                    'base64'), 'message': message.encode('base64'), 'encodingType': encodingtype, 'receivedTime': received}, indent=4, separators=(',', ': '))
            data += ']}'
            return data
        elif method == 'getInboxMessageById':
            if len(params) == 0:
                return 'API Error 0000: I need parameters!'
            msgid = params[0].decode('hex')
            v = (msgid,)
            shared.sqlLock.acquire()
            shared.sqlSubmitQueue.put('''SELECT msgid, toaddress, fromaddress, subject, received, message FROM inbox WHERE msgid=?''')
            shared.sqlSubmitQueue.put(v)
            queryreturn = shared.sqlReturnQueue.get()
            shared.sqlLock.release()
            data = '{"inboxMessage":['
            for row in queryreturn:
                msgid, toAddress, fromAddress, subject, received, message, = row
                subject = shared.fixPotentiallyInvalidUTF8Data(subject)
                message = shared.fixPotentiallyInvalidUTF8Data(message)
                data += json.dumps({'msgid':msgid.encode('hex'),'toAddress':toAddress,'fromAddress':fromAddress,'subject':subject.encode('base64'),'message':message.encode('base64'),'encodingType':2,'receivedTime':received},indent=4, separators=(',', ': '))
            data += ']}'
            return data
<<<<<<< HEAD
        elif method == 'getAllSentMessages':
            shared.sqlLock.acquire()
            shared.sqlSubmitQueue.put('''SELECT msgid, toaddress, fromaddress, subject, lastactiontime, message, status FROM sent where folder='sent' ORDER BY lastactiontime''')
            shared.sqlSubmitQueue.put('')
            queryreturn = shared.sqlReturnQueue.get()
            shared.sqlLock.release()
            data = '{"sentMessages":['
            for row in queryreturn:
                msgid, toAddress, fromAddress, subject, lastactiontime, message, status = row
=======
        elif method == 'getInboxMessagesByAddress':
            toAddress = params[0]
            v = (toAddress,)
            shared.sqlLock.acquire()
            shared.sqlSubmitQueue.put('''SELECT msgid, fromaddress, subject, received, message FROM inbox WHERE toAddress=?''')
            shared.sqlSubmitQueue.put(v)
            queryreturn = shared.sqlReturnQueue.get()
            shared.sqlLock.release()
            data = '{"inboxMessages":['
            for row in queryreturn:
                msgid, fromAddress, subject, received, message, = row
>>>>>>> c655b9a5
                subject = shared.fixPotentiallyInvalidUTF8Data(subject)
                message = shared.fixPotentiallyInvalidUTF8Data(message)
                if len(data) > 25:
                    data += ','
<<<<<<< HEAD
                data += json.dumps({'msgid':msgid.encode('hex'),'toAddress':toAddress,'fromAddress':fromAddress,'subject':subject.encode('base64'),'message':message.encode('base64'),'encodingType':2,'lastActionTime':lastactiontime,'status':status},indent=4, separators=(',', ': '))
            data += ']}'
            return data
        elif method == 'getSentMessageById':
            if len(params) == 0:
                return 'API Error 0000: I need parameters!'
            msgid = params[0].decode('hex')
            v = (msgid,)
            shared.sqlLock.acquire()
            shared.sqlSubmitQueue.put('''SELECT msgid, toaddress, fromaddress, subject, lastactiontime, message, status FROM sent WHERE msgid=?''')
            shared.sqlSubmitQueue.put(v)
            queryreturn = shared.sqlReturnQueue.get()
            shared.sqlLock.release()
            data = '{"sentMessage":['
            for row in queryreturn:
                toAddress, fromAddress, subject, received, message, = row
                subject = shared.fixPotentiallyInvalidUTF8Data(subject)
                message = shared.fixPotentiallyInvalidUTF8Data(message)
                data += json.dumps({'msgid':msgid.encode('hex'),'toAddress':toAddress,'fromAddress':fromAddress,'subject':subject.encode('base64'),'message':message.encode('base64'),'encodingType':2,'lastActionTime':lastactiontime},indent=4, separators=(',', ': '))
            data += ']}'
            return data
        elif (method == 'trashMessage') or (method == 'trashInboxMessage'):
=======
                data += json.dumps({'msgid':msgid.encode('hex'),'toAddress':toAddress,'fromAddress':fromAddress,'subject':subject.encode('base64'),'message':message.encode('base64'),'encodingType':2,'receivedTime':received},indent=4, separators=(',', ': '))
            data += ']}'
            return data
        elif method == 'trashMessage':
>>>>>>> c655b9a5
            if len(params) == 0:
                return 'API Error 0000: I need parameters!'
            msgid = params[0].decode('hex')
            t = (msgid,)
            shared.sqlLock.acquire()
            shared.sqlSubmitQueue.put(
                '''UPDATE inbox SET folder='trash' WHERE msgid=?''')
            shared.sqlSubmitQueue.put(t)
            shared.sqlReturnQueue.get()
            shared.sqlSubmitQueue.put('commit')
            shared.sqlLock.release()
            shared.UISignalQueue.put(('removeInboxRowByMsgid',msgid))
            return 'Trashed inbox message (assuming message existed).'
        elif method == 'trashSentMessage':
            if len(params) == 0:
                return 'API Error 0000: I need parameters!'
            msgid = params[0].decode('hex')
            t = (msgid,)
            shared.sqlLock.acquire()
            shared.sqlSubmitQueue.put('''UPDATE sent SET folder='trash' WHERE msgid=?''')
            shared.sqlSubmitQueue.put(t)
            shared.sqlReturnQueue.get()
            shared.sqlSubmitQueue.put('commit')
            shared.sqlLock.release()
            shared.UISignalQueue.put(('removeSentRowByMsgid',msgid))
            return 'Trashed sent message (assuming message existed).'
        elif method == 'sendMessage':
            if len(params) == 0:
                return 'API Error 0000: I need parameters!'
            elif len(params) == 4:
                toAddress, fromAddress, subject, message = params
                encodingType = 2
            elif len(params) == 5:
                toAddress, fromAddress, subject, message, encodingType = params
            if encodingType != 2:
                return 'API Error 0006: The encoding type must be 2 because that is the only one this program currently supports.'
            subject = subject.decode('base64')
            message = message.decode('base64')
            status, addressVersionNumber, streamNumber, toRipe = decodeAddress(
                toAddress)
            if status != 'success':
                shared.printLock.acquire()
                print 'API Error 0007: Could not decode address:', toAddress, ':', status
                shared.printLock.release()
                if status == 'checksumfailed':
                    return 'API Error 0008: Checksum failed for address: ' + toAddress
                if status == 'invalidcharacters':
                    return 'API Error 0009: Invalid characters in address: ' + toAddress
                if status == 'versiontoohigh':
                    return 'API Error 0010: Address version number too high (or zero) in address: ' + toAddress
                return 'API Error 0007: Could not decode address: ' + toAddress + ' : ' + status
            if addressVersionNumber < 2 or addressVersionNumber > 3:
                return 'API Error 0011: The address version number currently must be 2 or 3. Others aren\'t supported. Check the toAddress.'
            if streamNumber != 1:
                return 'API Error 0012: The stream number must be 1. Others aren\'t supported. Check the toAddress.'
            status, addressVersionNumber, streamNumber, fromRipe = decodeAddress(
                fromAddress)
            if status != 'success':
                shared.printLock.acquire()
                print 'API Error 0007: Could not decode address:', fromAddress, ':', status
                shared.printLock.release()
                if status == 'checksumfailed':
                    return 'API Error 0008: Checksum failed for address: ' + fromAddress
                if status == 'invalidcharacters':
                    return 'API Error 0009: Invalid characters in address: ' + fromAddress
                if status == 'versiontoohigh':
                    return 'API Error 0010: Address version number too high (or zero) in address: ' + fromAddress
                return 'API Error 0007: Could not decode address: ' + fromAddress + ' : ' + status
            if addressVersionNumber < 2 or addressVersionNumber > 3:
                return 'API Error 0011: The address version number currently must be 2 or 3. Others aren\'t supported. Check the fromAddress.'
            if streamNumber != 1:
                return 'API Error 0012: The stream number must be 1. Others aren\'t supported. Check the fromAddress.'
            toAddress = addBMIfNotPresent(toAddress)
            fromAddress = addBMIfNotPresent(fromAddress)
            try:
                fromAddressEnabled = shared.config.getboolean(
                    fromAddress, 'enabled')
            except:
                return 'API Error 0013: Could not find your fromAddress in the keys.dat file.'
            if not fromAddressEnabled:
                return 'API Error 0014: Your fromAddress is disabled. Cannot send.'

            ackdata = OpenSSL.rand(32)
            shared.sqlLock.acquire()
            t = ('', toAddress, toRipe, fromAddress, subject, message, ackdata, int(
                time.time()), 'msgqueued', 1, 1, 'sent', 2)
            shared.sqlSubmitQueue.put(
                '''INSERT INTO sent VALUES (?,?,?,?,?,?,?,?,?,?,?,?,?)''')
            shared.sqlSubmitQueue.put(t)
            shared.sqlReturnQueue.get()
            shared.sqlSubmitQueue.put('commit')
            shared.sqlLock.release()

            toLabel = ''
            t = (toAddress,)
            shared.sqlLock.acquire()
            shared.sqlSubmitQueue.put(
                '''select label from addressbook where address=?''')
            shared.sqlSubmitQueue.put(t)
            queryreturn = shared.sqlReturnQueue.get()
            shared.sqlLock.release()
            if queryreturn != []:
                for row in queryreturn:
                    toLabel, = row
            # apiSignalQueue.put(('displayNewSentMessage',(toAddress,toLabel,fromAddress,subject,message,ackdata)))
            shared.UISignalQueue.put(('displayNewSentMessage', (
                toAddress, toLabel, fromAddress, subject, message, ackdata)))

            shared.workerQueue.put(('sendmessage', toAddress))

            return ackdata.encode('hex')

        elif method == 'sendBroadcast':
            if len(params) == 0:
                return 'API Error 0000: I need parameters!'
            if len(params) == 3:
                fromAddress, subject, message = params
                encodingType = 2
            elif len(params) == 4:
                fromAddress, subject, message, encodingType = params
            if encodingType != 2:
                return 'API Error 0006: The encoding type must be 2 because that is the only one this program currently supports.'
            subject = subject.decode('base64')
            message = message.decode('base64')

            status, addressVersionNumber, streamNumber, fromRipe = decodeAddress(
                fromAddress)
            if status != 'success':
                shared.printLock.acquire()
                print 'API Error 0007: Could not decode address:', fromAddress, ':', status
                shared.printLock.release()
                if status == 'checksumfailed':
                    return 'API Error 0008: Checksum failed for address: ' + fromAddress
                if status == 'invalidcharacters':
                    return 'API Error 0009: Invalid characters in address: ' + fromAddress
                if status == 'versiontoohigh':
                    return 'API Error 0010: Address version number too high (or zero) in address: ' + fromAddress
                return 'API Error 0007: Could not decode address: ' + fromAddress + ' : ' + status
            if addressVersionNumber < 2 or addressVersionNumber > 3:
                return 'API Error 0011: the address version number currently must be 2 or 3. Others aren\'t supported. Check the fromAddress.'
            if streamNumber != 1:
                return 'API Error 0012: the stream number must be 1. Others aren\'t supported. Check the fromAddress.'
            fromAddress = addBMIfNotPresent(fromAddress)
            try:
                fromAddressEnabled = shared.config.getboolean(
                    fromAddress, 'enabled')
            except:
                return 'API Error 0013: could not find your fromAddress in the keys.dat file.'
            ackdata = OpenSSL.rand(32)
            toAddress = '[Broadcast subscribers]'
            ripe = ''

            shared.sqlLock.acquire()
            t = ('', toAddress, ripe, fromAddress, subject, message, ackdata, int(
                time.time()), 'broadcastqueued', 1, 1, 'sent', 2)
            shared.sqlSubmitQueue.put(
                '''INSERT INTO sent VALUES (?,?,?,?,?,?,?,?,?,?,?,?,?)''')
            shared.sqlSubmitQueue.put(t)
            shared.sqlReturnQueue.get()
            shared.sqlSubmitQueue.put('commit')
            shared.sqlLock.release()

            toLabel = '[Broadcast subscribers]'
            shared.UISignalQueue.put(('displayNewSentMessage', (
                toAddress, toLabel, fromAddress, subject, message, ackdata)))
            shared.workerQueue.put(('sendbroadcast', ''))

            return ackdata.encode('hex')
        elif method == 'getStatus':
            if len(params) != 1:
                return 'API Error 0000: I need one parameter!'
            ackdata, = params
            if len(ackdata) != 64:
                return 'API Error 0015: The length of ackData should be 32 bytes (encoded in hex thus 64 characters).'
            shared.sqlLock.acquire()
            shared.sqlSubmitQueue.put(
                '''SELECT status FROM sent where ackdata=?''')
            shared.sqlSubmitQueue.put((ackdata.decode('hex'),))
            queryreturn = shared.sqlReturnQueue.get()
            shared.sqlLock.release()
            if queryreturn == []:
                return 'notfound'
            for row in queryreturn:
                status, = row
                return status
        elif method == 'addSubscription':
            if len(params) == 0:
                return 'API Error 0000: I need parameters!'
            if len(params) == 1:
                address, = params
                label == ''
            if len(params) == 2:
                address, label = params
                label = label.decode('base64')
                try:
                    unicode(label, 'utf-8')
                except:
                    return 'API Error 0017: Label is not valid UTF-8 data.'
            if len(params) > 2:
                return 'API Error 0000: I need either 1 or 2 parameters!'
            address = addBMIfNotPresent(address)
            status, addressVersionNumber, streamNumber, toRipe = decodeAddress(
                address)
            if status != 'success':
                shared.printLock.acquire()
                print 'API Error 0007: Could not decode address:', address, ':', status
                shared.printLock.release()
                if status == 'checksumfailed':
                    return 'API Error 0008: Checksum failed for address: ' + address
                if status == 'invalidcharacters':
                    return 'API Error 0009: Invalid characters in address: ' + address
                if status == 'versiontoohigh':
                    return 'API Error 0010: Address version number too high (or zero) in address: ' + address
                return 'API Error 0007: Could not decode address: ' + address + ' : ' + status
            if addressVersionNumber < 2 or addressVersionNumber > 3:
                return 'API Error 0011: The address version number currently must be 2 or 3. Others aren\'t supported.'
            if streamNumber != 1:
                return 'API Error 0012: The stream number must be 1. Others aren\'t supported.'
            # First we must check to see if the address is already in the
            # subscriptions list.
            shared.sqlLock.acquire()
            t = (address,)
            shared.sqlSubmitQueue.put(
                '''select * from subscriptions where address=?''')
            shared.sqlSubmitQueue.put(t)
            queryreturn = shared.sqlReturnQueue.get()
            shared.sqlLock.release()
            if queryreturn != []:
                return 'API Error 0016: You are already subscribed to that address.'
            t = (label, address, True)
            shared.sqlLock.acquire()
            shared.sqlSubmitQueue.put(
                '''INSERT INTO subscriptions VALUES (?,?,?)''')
            shared.sqlSubmitQueue.put(t)
            queryreturn = shared.sqlReturnQueue.get()
            shared.sqlSubmitQueue.put('commit')
            shared.sqlLock.release()
            shared.reloadBroadcastSendersForWhichImWatching()
            shared.UISignalQueue.put(('rerenderInboxFromLabels', ''))
            shared.UISignalQueue.put(('rerenderSubscriptions', ''))
            return 'Added subscription.'

        elif method == 'deleteSubscription':
            if len(params) != 1:
                return 'API Error 0000: I need 1 parameter!'
            address, = params
            address = addBMIfNotPresent(address)
            t = (address,)
            shared.sqlLock.acquire()
            shared.sqlSubmitQueue.put(
                '''DELETE FROM subscriptions WHERE address=?''')
            shared.sqlSubmitQueue.put(t)
            shared.sqlReturnQueue.get()
            shared.sqlSubmitQueue.put('commit')
            shared.sqlLock.release()
            shared.reloadBroadcastSendersForWhichImWatching()
            shared.UISignalQueue.put(('rerenderInboxFromLabels', ''))
            shared.UISignalQueue.put(('rerenderSubscriptions', ''))
            return 'Deleted subscription if it existed.'
        elif method == 'clientStatus':
            return '{ "networkConnections" : "%s" }' % str(len(shared.connectedHostsList))
        else:
            return 'Invalid Method: %s' % method

# This thread, of which there is only one, runs the API.


class singleAPI(threading.Thread):

    def __init__(self):
        threading.Thread.__init__(self)

    def run(self):
        se = SimpleXMLRPCServer((shared.config.get('bitmessagesettings', 'apiinterface'), shared.config.getint(
            'bitmessagesettings', 'apiport')), MySimpleXMLRPCRequestHandler, True, True)
        se.register_introspection_functions()
        se.serve_forever()

# This is used so that the _translate function can be used when we are in daemon mode and not using any QT functions.
class translateClass:
    def __init__(self, context, text):
        self.context = context
        self.text = text
    def arg(self,argument):
        if '%' in self.text:
            return translateClass(self.context, self.text.replace('%','',1)) # This doesn't actually do anything with the arguments because we don't have a UI in which to display this information anyway.
        else:
            return self.text


selfInitiatedConnections = {}
    # This is a list of current connections (the thread pointers at least)
alreadyAttemptedConnectionsList = {
}  # This is a list of nodes to which we have already attempted a connection
ackdataForWhichImWatching = {}
alreadyAttemptedConnectionsListLock = threading.Lock()
eightBytesOfRandomDataUsedToDetectConnectionsToSelf = pack(
    '>Q', random.randrange(1, 18446744073709551615))
neededPubkeys = {}
successfullyDecryptMessageTimings = [
]  # A list of the amounts of time it took to successfully decrypt msg messages
apiAddressGeneratorReturnQueue = Queue.Queue(
)  # The address generator thread uses this queue to get information back to the API thread.
alreadyAttemptedConnectionsListResetTime = int(
    time.time())  # used to clear out the alreadyAttemptedConnectionsList periodically so that we will retry connecting to hosts to which we have already tried to connect.
numberOfObjectsThatWeHaveYetToCheckAndSeeWhetherWeAlreadyHavePerPeer = {}

if useVeryEasyProofOfWorkForTesting:
    shared.networkDefaultProofOfWorkNonceTrialsPerByte = int(
        shared.networkDefaultProofOfWorkNonceTrialsPerByte / 16)
    shared.networkDefaultPayloadLengthExtraBytes = int(
        shared.networkDefaultPayloadLengthExtraBytes / 7000)

if __name__ == "__main__":
    # is the application already running?  If yes then exit.
    thisapp = singleton.singleinstance()

    signal.signal(signal.SIGINT, signal_handler)
    # signal.signal(signal.SIGINT, signal.SIG_DFL)

    # Check the Major version, the first element in the array
    if sqlite3.sqlite_version_info[0] < 3:
        print 'This program requires sqlite version 3 or higher because 2 and lower cannot store NULL values. I see version:', sqlite3.sqlite_version_info
        os._exit(0)

    # First try to load the config file (the keys.dat file) from the program
    # directory
    shared.config = ConfigParser.SafeConfigParser()
    shared.config.read('keys.dat')
    try:
        shared.config.get('bitmessagesettings', 'settingsversion')
        print 'Loading config files from same directory as program'
        shared.appdata = ''
    except:
        # Could not load the keys.dat file in the program directory. Perhaps it
        # is in the appdata directory.
        shared.appdata = shared.lookupAppdataFolder()
        shared.config = ConfigParser.SafeConfigParser()
        shared.config.read(shared.appdata + 'keys.dat')
        try:
            shared.config.get('bitmessagesettings', 'settingsversion')
            print 'Loading existing config files from', shared.appdata
        except:
            # This appears to be the first time running the program; there is
            # no config file (or it cannot be accessed). Create config file.
            shared.config.add_section('bitmessagesettings')
            shared.config.set('bitmessagesettings', 'settingsversion', '6')
            shared.config.set('bitmessagesettings', 'port', '8444')
            shared.config.set(
                'bitmessagesettings', 'timeformat', '%%a, %%d %%b %%Y  %%I:%%M %%p')
            shared.config.set('bitmessagesettings', 'blackwhitelist', 'black')
            shared.config.set('bitmessagesettings', 'startonlogon', 'false')
            if 'linux' in sys.platform:
                shared.config.set(
                    'bitmessagesettings', 'minimizetotray', 'false')
                                  # This isn't implimented yet and when True on
                                  # Ubuntu causes Bitmessage to disappear while
                                  # running when minimized.
            else:
                shared.config.set(
                    'bitmessagesettings', 'minimizetotray', 'true')
            shared.config.set(
                'bitmessagesettings', 'showtraynotifications', 'true')
            shared.config.set('bitmessagesettings', 'startintray', 'false')
            shared.config.set('bitmessagesettings', 'socksproxytype', 'none')
            shared.config.set(
                'bitmessagesettings', 'sockshostname', 'localhost')
            shared.config.set('bitmessagesettings', 'socksport', '9050')
            shared.config.set(
                'bitmessagesettings', 'socksauthentication', 'false')
            shared.config.set('bitmessagesettings', 'socksusername', '')
            shared.config.set('bitmessagesettings', 'sockspassword', '')
            shared.config.set('bitmessagesettings', 'keysencrypted', 'false')
            shared.config.set(
                'bitmessagesettings', 'messagesencrypted', 'false')
            shared.config.set('bitmessagesettings', 'defaultnoncetrialsperbyte', str(
                shared.networkDefaultProofOfWorkNonceTrialsPerByte))
            shared.config.set('bitmessagesettings', 'defaultpayloadlengthextrabytes', str(
                shared.networkDefaultPayloadLengthExtraBytes))
            shared.config.set('bitmessagesettings', 'minimizeonclose', 'false')
            shared.config.set(
                'bitmessagesettings', 'maxacceptablenoncetrialsperbyte', '0')
            shared.config.set(
                'bitmessagesettings', 'maxacceptablepayloadlengthextrabytes', '0')

            if storeConfigFilesInSameDirectoryAsProgramByDefault:
                # Just use the same directory as the program and forget about
                # the appdata folder
                shared.appdata = ''
                print 'Creating new config files in same directory as program.'
            else:
                print 'Creating new config files in', shared.appdata
                if not os.path.exists(shared.appdata):
                    os.makedirs(shared.appdata)
            with open(shared.appdata + 'keys.dat', 'wb') as configfile:
                shared.config.write(configfile)

    if shared.config.getint('bitmessagesettings', 'settingsversion') == 1:
        shared.config.set('bitmessagesettings', 'settingsversion', '4')
                          # If the settings version is equal to 2 or 3 then the
                          # sqlThread will modify the pubkeys table and change
                          # the settings version to 4.
        shared.config.set('bitmessagesettings', 'socksproxytype', 'none')
        shared.config.set('bitmessagesettings', 'sockshostname', 'localhost')
        shared.config.set('bitmessagesettings', 'socksport', '9050')
        shared.config.set('bitmessagesettings', 'socksauthentication', 'false')
        shared.config.set('bitmessagesettings', 'socksusername', '')
        shared.config.set('bitmessagesettings', 'sockspassword', '')
        shared.config.set('bitmessagesettings', 'keysencrypted', 'false')
        shared.config.set('bitmessagesettings', 'messagesencrypted', 'false')
        with open(shared.appdata + 'keys.dat', 'wb') as configfile:
            shared.config.write(configfile)

    try:
        # We shouldn't have to use the shared.knownNodesLock because this had
        # better be the only thread accessing knownNodes right now.
        pickleFile = open(shared.appdata + 'knownnodes.dat', 'rb')
        shared.knownNodes = pickle.load(pickleFile)
        pickleFile.close()
    except:
        createDefaultKnownNodes(shared.appdata)
        pickleFile = open(shared.appdata + 'knownnodes.dat', 'rb')
        shared.knownNodes = pickle.load(pickleFile)
        pickleFile.close()
    if shared.config.getint('bitmessagesettings', 'settingsversion') > 6:
        print 'Bitmessage cannot read future versions of the keys file (keys.dat). Run the newer version of Bitmessage.'
        raise SystemExit

    # DNS bootstrap. This could be programmed to use the SOCKS proxy to do the
    # DNS lookup some day but for now we will just rely on the entries in
    # defaultKnownNodes.py. Hopefully either they are up to date or the user
    # has run Bitmessage recently without SOCKS turned on and received good
    # bootstrap nodes using that method.
    if shared.config.get('bitmessagesettings', 'socksproxytype') == 'none':
        try:
            for item in socket.getaddrinfo('bootstrap8080.bitmessage.org', 80):
                print 'Adding', item[4][0], 'to knownNodes based on DNS boostrap method'
                shared.knownNodes[1][item[4][0]] = (8080, int(time.time()))
        except:
            print 'bootstrap8080.bitmessage.org DNS bootstraping failed.'
        try:
            for item in socket.getaddrinfo('bootstrap8444.bitmessage.org', 80):
                print 'Adding', item[4][0], 'to knownNodes based on DNS boostrap method'
                shared.knownNodes[1][item[4][0]] = (8444, int(time.time()))
        except:
            print 'bootstrap8444.bitmessage.org DNS bootstrapping failed.'
    else:
        print 'DNS bootstrap skipped because SOCKS is used.'
    # Start the address generation thread
    addressGeneratorThread = addressGenerator()
    addressGeneratorThread.daemon = True  # close the main program even if there are threads left
    addressGeneratorThread.start()

    # Start the thread that calculates POWs
    singleWorkerThread = singleWorker()
    singleWorkerThread.daemon = True  # close the main program even if there are threads left
    singleWorkerThread.start()

    # Start the SQL thread
    sqlLookup = sqlThread()
    sqlLookup.daemon = False  # DON'T close the main program even if there are threads left. The closeEvent should command this thread to exit gracefully.
    sqlLookup.start()

    # Start the cleanerThread
    singleCleanerThread = singleCleaner()
    singleCleanerThread.daemon = True  # close the main program even if there are threads left
    singleCleanerThread.start()

    shared.reloadMyAddressHashes()
    shared.reloadBroadcastSendersForWhichImWatching()

    if shared.safeConfigGetBoolean('bitmessagesettings', 'apienabled'):
        try:
            apiNotifyPath = shared.config.get(
                'bitmessagesettings', 'apinotifypath')
        except:
            apiNotifyPath = ''
        if apiNotifyPath != '':
            shared.printLock.acquire()
            print 'Trying to call', apiNotifyPath
            shared.printLock.release()
            call([apiNotifyPath, "startingUp"])
        singleAPIThread = singleAPI()
        singleAPIThread.daemon = True  # close the main program even if there are threads left
        singleAPIThread.start()
        # self.singleAPISignalHandlerThread = singleAPISignalHandler()
        # self.singleAPISignalHandlerThread.start()
        # QtCore.QObject.connect(self.singleAPISignalHandlerThread, QtCore.SIGNAL("updateStatusBar(PyQt_PyObject)"), self.updateStatusBar)
        # QtCore.QObject.connect(self.singleAPISignalHandlerThread, QtCore.SIGNAL("passAddressGeneratorObjectThrough(PyQt_PyObject)"), self.connectObjectToAddressGeneratorSignals)
        # QtCore.QObject.connect(self.singleAPISignalHandlerThread,
        # QtCore.SIGNAL("displayNewSentMessage(PyQt_PyObject,PyQt_PyObject,PyQt_PyObject,PyQt_PyObject,PyQt_PyObject,PyQt_PyObject)"),
        # self.displayNewSentMessage)

    connectToStream(1)

    singleListenerThread = singleListener()
    singleListenerThread.daemon = True  # close the main program even if there are threads left
    singleListenerThread.start()

    if not shared.safeConfigGetBoolean('bitmessagesettings', 'daemon'):
        try:
            from PyQt4.QtCore import *
            from PyQt4.QtGui import *
            from PyQt4 import QtCore, QtGui
        except Exception as err:
            print 'PyBitmessage requires PyQt unless you want to run it as a daemon and interact with it using the API. You can download PyQt from http://www.riverbankcomputing.com/software/pyqt/download   or by searching Google for \'PyQt Download\'. If you want to run in daemon mode, see https://bitmessage.org/wiki/Daemon'
            print 'Error message:', err
            os._exit(0)

        try:
            _encoding = QtGui.QApplication.UnicodeUTF8
            def _translate(context, text): # A non-QT version of _translate is defined below.
                return QtGui.QApplication.translate(context, text)
        except Exception as err:
            print 'Error:', err

        import bitmessageqt
        bitmessageqt.run()
    else:
        def _translate(context, text): # A QT version of _translate is defined above. 
            if '%' in text:
                return translateClass(context, text.replace('%','',1))
            else:
                return text
        shared.printLock.acquire()
        print 'Running as a daemon. You can use Ctrl+C to exit.'
        shared.printLock.release()
        while True:
            time.sleep(20)


# So far, the creation of and management of the Bitmessage protocol and this
# client is a one-man operation. Bitcoin tips are quite appreciated.
# 1H5XaDA6fYENLbknwZyjiYXYPQaFjjLX2u<|MERGE_RESOLUTION|>--- conflicted
+++ resolved
@@ -4387,29 +4387,34 @@
             msgid = params[0].decode('hex')
             v = (msgid,)
             shared.sqlLock.acquire()
-            shared.sqlSubmitQueue.put('''SELECT msgid, toaddress, fromaddress, subject, received, message FROM inbox WHERE msgid=?''')
+            shared.sqlSubmitQueue.put('''SELECT msgid, toaddress, fromaddress, subject, received, message, encodingtype FROM inbox WHERE msgid=?''')
             shared.sqlSubmitQueue.put(v)
             queryreturn = shared.sqlReturnQueue.get()
             shared.sqlLock.release()
             data = '{"inboxMessage":['
             for row in queryreturn:
-                msgid, toAddress, fromAddress, subject, received, message, = row
+                msgid, toAddress, fromAddress, subject, received, message, encodingtype = row
                 subject = shared.fixPotentiallyInvalidUTF8Data(subject)
                 message = shared.fixPotentiallyInvalidUTF8Data(message)
-                data += json.dumps({'msgid':msgid.encode('hex'),'toAddress':toAddress,'fromAddress':fromAddress,'subject':subject.encode('base64'),'message':message.encode('base64'),'encodingType':2,'receivedTime':received},indent=4, separators=(',', ': '))
+                data += json.dumps({'msgid':msgid.encode('hex'),'toAddress':toAddress,'fromAddress':fromAddress,'subject':subject.encode('base64'),'message':message.encode('base64'),'encodingType':encodingtype,'receivedTime':received},indent=4, separators=(',', ': '))
             data += ']}'
             return data
-<<<<<<< HEAD
         elif method == 'getAllSentMessages':
             shared.sqlLock.acquire()
-            shared.sqlSubmitQueue.put('''SELECT msgid, toaddress, fromaddress, subject, lastactiontime, message, status FROM sent where folder='sent' ORDER BY lastactiontime''')
+            shared.sqlSubmitQueue.put('''SELECT msgid, toaddress, fromaddress, subject, lastactiontime, message, encodingtype, status FROM sent where folder='sent' ORDER BY lastactiontime''')
             shared.sqlSubmitQueue.put('')
             queryreturn = shared.sqlReturnQueue.get()
             shared.sqlLock.release()
             data = '{"sentMessages":['
             for row in queryreturn:
-                msgid, toAddress, fromAddress, subject, lastactiontime, message, status = row
-=======
+                msgid, toAddress, fromAddress, subject, lastactiontime, message, encodingtype, status = row
+                subject = shared.fixPotentiallyInvalidUTF8Data(subject)
+                message = shared.fixPotentiallyInvalidUTF8Data(message)
+                if len(data) > 25:
+                    data += ','
+               data += json.dumps({'msgid':msgid.encode('hex'),'toAddress':toAddress,'fromAddress':fromAddress,'subject':subject.encode('base64'),'message':message.encode('base64'),'encodingType':encodingtype,'lastActionTime':lastactiontime,'status':status},indent=4, separators=(',', ': '))
+            data += ']}'
+            return data
         elif method == 'getInboxMessagesByAddress':
             toAddress = params[0]
             v = (toAddress,)
@@ -4421,12 +4426,10 @@
             data = '{"inboxMessages":['
             for row in queryreturn:
                 msgid, fromAddress, subject, received, message, = row
->>>>>>> c655b9a5
                 subject = shared.fixPotentiallyInvalidUTF8Data(subject)
                 message = shared.fixPotentiallyInvalidUTF8Data(message)
                 if len(data) > 25:
                     data += ','
-<<<<<<< HEAD
                 data += json.dumps({'msgid':msgid.encode('hex'),'toAddress':toAddress,'fromAddress':fromAddress,'subject':subject.encode('base64'),'message':message.encode('base64'),'encodingType':2,'lastActionTime':lastactiontime,'status':status},indent=4, separators=(',', ': '))
             data += ']}'
             return data
@@ -4436,25 +4439,19 @@
             msgid = params[0].decode('hex')
             v = (msgid,)
             shared.sqlLock.acquire()
-            shared.sqlSubmitQueue.put('''SELECT msgid, toaddress, fromaddress, subject, lastactiontime, message, status FROM sent WHERE msgid=?''')
+            shared.sqlSubmitQueue.put('''SELECT msgid, toaddress, fromaddress, subject, lastactiontime, message, encodingtype, status FROM sent WHERE msgid=?''')
             shared.sqlSubmitQueue.put(v)
             queryreturn = shared.sqlReturnQueue.get()
             shared.sqlLock.release()
             data = '{"sentMessage":['
             for row in queryreturn:
-                toAddress, fromAddress, subject, received, message, = row
+                msgid, toAddress, fromAddress, subject, lastactiontime, message, encodingtype, status = row
                 subject = shared.fixPotentiallyInvalidUTF8Data(subject)
                 message = shared.fixPotentiallyInvalidUTF8Data(message)
-                data += json.dumps({'msgid':msgid.encode('hex'),'toAddress':toAddress,'fromAddress':fromAddress,'subject':subject.encode('base64'),'message':message.encode('base64'),'encodingType':2,'lastActionTime':lastactiontime},indent=4, separators=(',', ': '))
+                data += json.dumps({'msgid':msgid.encode('hex'),'toAddress':toAddress,'fromAddress':fromAddress,'subject':subject.encode('base64'),'message':message.encode('base64'),'encodingType':encodingtype,'lastActionTime':lastactiontime,'status':status},indent=4, separators=(',', ': '))
             data += ']}'
             return data
         elif (method == 'trashMessage') or (method == 'trashInboxMessage'):
-=======
-                data += json.dumps({'msgid':msgid.encode('hex'),'toAddress':toAddress,'fromAddress':fromAddress,'subject':subject.encode('base64'),'message':message.encode('base64'),'encodingType':2,'receivedTime':received},indent=4, separators=(',', ': '))
-            data += ']}'
-            return data
-        elif method == 'trashMessage':
->>>>>>> c655b9a5
             if len(params) == 0:
                 return 'API Error 0000: I need parameters!'
             msgid = params[0].decode('hex')
@@ -4479,7 +4476,7 @@
             shared.sqlReturnQueue.get()
             shared.sqlSubmitQueue.put('commit')
             shared.sqlLock.release()
-            shared.UISignalQueue.put(('removeSentRowByMsgid',msgid))
+            #shared.UISignalQueue.put(('removeSentRowByMsgid',msgid)) This function doesn't exist yet.
             return 'Trashed sent message (assuming message existed).'
         elif method == 'sendMessage':
             if len(params) == 0:
