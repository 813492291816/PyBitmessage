import time
import threading
import shared
import Queue
from struct import unpack, pack
import hashlib
import random
import sys
import socket

from helper_generic import addDataPadding
from class_objectHashHolder import *
from addresses import *

# Every connection to a peer has a sendDataThread (and also a
# receiveDataThread).
class sendDataThread(threading.Thread):

    def __init__(self, sendDataThreadQueue):
        threading.Thread.__init__(self)
        self.sendDataThreadQueue = sendDataThreadQueue
        shared.sendDataQueues.append(self.sendDataThreadQueue)
        with shared.printLock:
            print 'The length of sendDataQueues at sendDataThread init is:', len(shared.sendDataQueues)

        self.data = ''
        self.objectHashHolderInstance = objectHashHolder(self.sendDataThreadQueue)
        self.objectHashHolderInstance.start()
        self.connectionIsOrWasFullyEstablished = False


    def setup(
        self,
        sock,
        HOST,
        PORT,
        streamNumber,
            someObjectsOfWhichThisRemoteNodeIsAlreadyAware):
        self.sock = sock
        self.peer = shared.Peer(HOST, PORT)
        self.streamNumber = streamNumber
        self.remoteProtocolVersion = - \
            1  # This must be set using setRemoteProtocolVersion command which is sent through the self.sendDataThreadQueue queue.
        self.lastTimeISentData = int(
            time.time())  # If this value increases beyond five minutes ago, we'll send a pong message to keep the connection alive.
        self.someObjectsOfWhichThisRemoteNodeIsAlreadyAware = someObjectsOfWhichThisRemoteNodeIsAlreadyAware
        with shared.printLock:
            print 'The streamNumber of this sendDataThread (ID:', str(id(self)) + ') at setup() is', self.streamNumber


    def sendVersionMessage(self):
        datatosend = shared.assembleVersionMessage(
            self.peer.host, self.peer.port, self.streamNumber)  # the IP and port of the remote host, and my streamNumber.

        with shared.printLock:
            print 'Sending version packet: ', repr(datatosend)

        try:
            self.sock.sendall(datatosend)
        except Exception as err:
            # if not 'Bad file descriptor' in err:
            with shared.printLock:
                sys.stderr.write('sock.sendall error: %s\n' % err)
            
        self.versionSent = 1

    def run(self):
        while True:
            deststream, command, data = self.sendDataThreadQueue.get()

            if deststream == self.streamNumber or deststream == 0:
                if command == 'shutdown':
                    if data == self.peer or data == 'all':
                        with shared.printLock:
                            print 'sendDataThread (associated with', self.peer, ') ID:', id(self), 'shutting down now.'
                        break
                # When you receive an incoming connection, a sendDataThread is
                # created even though you don't yet know what stream number the
                # remote peer is interested in. They will tell you in a version
                # message and if you too are interested in that stream then you
                # will continue on with the connection and will set the
                # streamNumber of this send data thread here:
                elif command == 'setStreamNumber':
                    self.streamNumber = data
                    with shared.printLock:
                        print 'setting the stream number in the sendData thread (ID:', id(self), ') to', self.streamNumber 
                elif command == 'setRemoteProtocolVersion':
                    specifiedRemoteProtocolVersion = data
                    with shared.printLock:
                        print 'setting the remote node\'s protocol version in the sendDataThread (ID:', id(self), ') to', specifiedRemoteProtocolVersion
                    self.remoteProtocolVersion = specifiedRemoteProtocolVersion
                elif command == 'advertisepeer':
                    self.objectHashHolderInstance.holdPeer(data)
                elif command == 'sendaddr':
                    if not self.connectionIsOrWasFullyEstablished:
                        # not sending addr because we haven't sent and heard a verack from the remote node yet
                        return
                    numberOfAddressesInAddrMessage = len(
                        data)
                    payload = ''
                    for hostDetails in data:
                        timeLastReceivedMessageFromThisNode, streamNumber, services, host, port = hostDetails
                        payload += pack(
                            '>Q', timeLastReceivedMessageFromThisNode)  # now uses 64-bit time
                        payload += pack('>I', streamNumber)
                        payload += pack(
                            '>q', services)  # service bit flags offered by this node
                        payload += shared.encodeHost(host)
                        payload += pack('>H', port)

                    payload = encodeVarint(numberOfAddressesInAddrMessage) + payload
<<<<<<< HEAD
                    datatosend = '\xE9\xBE\xB4\xD9' + addDataPadding('addr')
                    datatosend = datatosend + pack('>L', len(payload))  # payload length
                    datatosend = datatosend + hashlib.sha512(payload).digest()[0:4]
                    datatosend = datatosend + payload

=======
                    packet = shared.CreatePacket('addr', payload)
>>>>>>> be5ab22d
                    try:
                        self.sock.sendall(packet)
                        self.lastTimeISentData = int(time.time())
                    except:
                        print 'sendaddr: self.sock.sendall failed'
                        break
                elif command == 'advertiseobject':
                    self.objectHashHolderInstance.holdHash(data)
                elif command == 'sendinv':
                    if not self.connectionIsOrWasFullyEstablished:
                        # not sending inv because we haven't sent and heard a verack from the remote node yet
                        return
                    payload = ''
                    for hash in data:
                        if hash not in self.someObjectsOfWhichThisRemoteNodeIsAlreadyAware:
                            payload += hash
                    if payload != '':
                        payload = encodeVarint(len(payload)/32) + payload
<<<<<<< HEAD
                        headerData = '\xe9\xbe\xb4\xd9'  # magic bits, slighly different from Bitcoin's magic bits.
                        headerData += addDataPadding('inv')
                        headerData += pack('>L', len(payload))
                        headerData += hashlib.sha512(payload).digest()[:4]
=======
                        packet = shared.CreatePacket('inv', payload)
>>>>>>> be5ab22d
                        try:
                            self.sock.sendall(packet)
                            self.lastTimeISentData = int(time.time())
                        except:
                            print 'sendinv: self.sock.sendall failed'
                            break
                elif command == 'pong':
                    self.someObjectsOfWhichThisRemoteNodeIsAlreadyAware.clear() # To save memory, let us clear this data structure from time to time. As its function is to help us keep from sending inv messages to peers which sent us the same inv message mere seconds earlier, it will be fine to clear this data structure from time to time.
                    if self.lastTimeISentData < (int(time.time()) - 298):
                        # Send out a pong message to keep the connection alive.
                        with shared.printLock:
                            print 'Sending pong to', self.peer, 'to keep connection alive.'
                        packet = shared.CreatePacket('pong')
                        try:
<<<<<<< HEAD
                            self.sock.sendall(
                                '\xE9\xBE\xB4\xD9' + addDataPadding('pong') + '\x00\x00\x00\x00\xcf\x83\xe1\x35') # Magic bytes + pong command + zero data length + checksum
=======
                            self.sock.sendall(packet)
>>>>>>> be5ab22d
                            self.lastTimeISentData = int(time.time())
                        except:
                            print 'send pong failed'
                            break
                elif command == 'sendRawData':
                    try:
                        self.sock.sendall(data)
                        self.lastTimeISentData = int(time.time())
                    except:
                        print 'Sending of data to', self.peer, 'failed. sendDataThread thread', self, 'ending now.' 
                        break
                elif command == 'connectionIsOrWasFullyEstablished':
                    self.connectionIsOrWasFullyEstablished = True
            else:
                with shared.printLock:
                    print 'sendDataThread ID:', id(self), 'ignoring command', command, 'because the thread is not in stream', deststream

        try:
            self.sock.shutdown(socket.SHUT_RDWR)
            self.sock.close()
        except:
            pass
        shared.sendDataQueues.remove(self.sendDataThreadQueue)
        with shared.printLock:
            print 'Number of queues remaining in sendDataQueues:', len(shared.sendDataQueues)
        self.objectHashHolderInstance.close()<|MERGE_RESOLUTION|>--- conflicted
+++ resolved
@@ -109,15 +109,7 @@
                         payload += pack('>H', port)
 
                     payload = encodeVarint(numberOfAddressesInAddrMessage) + payload
-<<<<<<< HEAD
-                    datatosend = '\xE9\xBE\xB4\xD9' + addDataPadding('addr')
-                    datatosend = datatosend + pack('>L', len(payload))  # payload length
-                    datatosend = datatosend + hashlib.sha512(payload).digest()[0:4]
-                    datatosend = datatosend + payload
-
-=======
                     packet = shared.CreatePacket('addr', payload)
->>>>>>> be5ab22d
                     try:
                         self.sock.sendall(packet)
                         self.lastTimeISentData = int(time.time())
@@ -136,14 +128,7 @@
                             payload += hash
                     if payload != '':
                         payload = encodeVarint(len(payload)/32) + payload
-<<<<<<< HEAD
-                        headerData = '\xe9\xbe\xb4\xd9'  # magic bits, slighly different from Bitcoin's magic bits.
-                        headerData += addDataPadding('inv')
-                        headerData += pack('>L', len(payload))
-                        headerData += hashlib.sha512(payload).digest()[:4]
-=======
                         packet = shared.CreatePacket('inv', payload)
->>>>>>> be5ab22d
                         try:
                             self.sock.sendall(packet)
                             self.lastTimeISentData = int(time.time())
@@ -158,12 +143,7 @@
                             print 'Sending pong to', self.peer, 'to keep connection alive.'
                         packet = shared.CreatePacket('pong')
                         try:
-<<<<<<< HEAD
-                            self.sock.sendall(
-                                '\xE9\xBE\xB4\xD9' + addDataPadding('pong') + '\x00\x00\x00\x00\xcf\x83\xe1\x35') # Magic bytes + pong command + zero data length + checksum
-=======
                             self.sock.sendall(packet)
->>>>>>> be5ab22d
                             self.lastTimeISentData = int(time.time())
                         except:
                             print 'send pong failed'
