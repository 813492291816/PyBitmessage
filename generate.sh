--- conflicted
+++ resolved
@@ -4,7 +4,6 @@
 
 rm -f Makefile rpmpackage/*.spec
 
-<<<<<<< HEAD
 packagemonkey -n "PyBitmessage" --version "0.3.5" --dir "." -l "mit" \
     -e "Bob Mottram (4096 bits) <bob@robotics.uk.to>" \
     --brief "Send encrypted messages" \
@@ -27,10 +26,7 @@
     --dependspuppy "openssl, python-qt4, sqlite3, sqlite3-dev, " \
     "python-openssl, python-sip, gst123" \
     --dependsarch "python2, qt4, python2-pyqt4, sqlite, openssl, gst123" \
-    --suggestsarch "python2-gevent" --pythonversion 2 \
+    --suggestsarch "python2-gevent: Python network library that uses greenlet and libevent for easy and scalable concurrency" --pythonversion 2 \
     --dependsebuild "dev-libs/openssl, dev-python/PyQt4[${PYTHON_USEDEP}]" \
     --buildebuild "\${PYTHON_DEPS}" --pythonreq "sqlite" \
-    --repository "https://github.com/Bitmessage/PyBitmessage.git"
-=======
-packagemonkey -n "PyBitmessage" --version "0.3.5" --dir "." -l "mit" -e "Bob Mottram (4096 bits) <bob@robotics.uk.to>" --brief "Send encrypted messages" --desc "Bitmessage is a P2P communications protocol used to send encrypted messages to another person or to many subscribers. It is decentralized and trustless, meaning that you need-not inherently trust any entities like root certificate authorities. It uses strong authentication which means that the sender of a message cannot be spoofed, and it aims to hide \"non-content\" data, like the sender and receiver of messages, from passive eavesdroppers like those running warrantless wiretapping programs." --homepage "https://github.com/Bitmessage/PyBitmessage" --section "mail" --categories "Office/Email" --dependsdeb "python (>= 2.7.0), openssl, python-qt4, libqt4-dev (>= 4.8.0), python-qt4-dev, sqlite3, libsqlite3-dev, gst123" --dependsrpm "python, PyQt4, openssl-compat-bitcoin-libs, gst123" --mainscript "bitmessagemain.py" --librarypath "/opt/openssl-compat-bitcoin/lib/" --suggestsdeb "libmessaging-menu-dev" --dependspuppy "openssl, python-qt4, sqlite3, sqlite3-dev, python-openssl, python-sip, gst123" --dependsarch "python2, qt4, python2-pyqt4, sqlite, openssl, mpg123" --suggestsarch "python2-gevent: Python network library that uses greenlet and libevent for easy and scalable concurrency" --pythonversion 2 --dependsebuild "dev-libs/openssl, dev-python/PyQt4[${PYTHON_USEDEP}]" --buildebuild "\${PYTHON_DEPS}" --pythonreq "sqlite" --repository "https://github.com/Bitmessage/PyBitmessage.git"
->>>>>>> 3ff76875
+    --repository "https://github.com/Bitmessage/PyBitmessage.git"